--- conflicted
+++ resolved
@@ -2,54 +2,6 @@
 
 {% if req %}
     {% if req.rejected %}
-<<<<<<< HEAD
-        <span class="label label-danger"
-            data-toggle="popover"
-            data-title="Request rejected">
-            <i class="fa fa-ban"></i> {{ role.name }}
-        </span>
-        <div class="popover-companion" style="display: none;">
-            <blockquote class="danger">{{ req.user_reason|markdown }}</blockquote>
-        </div>
-    {% else %}
-        <span class="label label-default"
-            data-toggle="popover"
-            data-title="Request pending">
-            <i class="fa fa-hourglass-half"></i> {{ role.name }}
-        </span>
-        <div class="popover-companion" style="display: none;">
-            <aside class="info">Request for access awaiting approval</aside>
-        </div>
-    {% endif %}
-{% elif grant %}
-    {% if grant.revoked %}
-        <span class="label label-danger"
-            data-toggle="popover"
-            data-title="Access revoked">
-            <i class="fa fa-ban"></i> {{ role.name }}
-        </span>
-        <div class="popover-companion" style="display: none;">
-            <blockquote class="danger">{{ grant.user_reason|markdown }}</blockquote>
-        </div>
-    {% elif grant.expired %}
-        <span class="label label-danger"
-            data-toggle="popover"
-            data-title="Access expired">
-            <i class="fa fa-clock"></i> {{ role.name }}
-        </span>
-        <div class="popover-companion" style="display: none;">
-            <aside class="danger">Access expired on {{ grant.expires }}</aside>
-        </div>
-    {% elif grant.expiring %}
-        <span class="label label-warning"
-            data-toggle="popover"
-            data-title="Access expiring">
-            <i class="fa fa-clock"></i> {{ role.name }}
-        </span>
-        <div class="popover-companion" style="display: none;">
-            <aside class="warning">Access expires on {{ grant.expires }}</aside>
-        </div>
-=======
         <button class="badge bg-danger"
             data-bs-toggle="popover"
             data-bs-content="{{ req.user_reason|markdown }}"
@@ -92,7 +44,6 @@
             title="Access expiring">
             <i class="fas fa-clock-o"></i> {{ role.name }}
         </button>
->>>>>>> a86206ae
     {% else %}
         <span class="badge bg-success">
             <i class="fas fa-check"></i> {{ role.name }}
