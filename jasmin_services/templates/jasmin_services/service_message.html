--- conflicted
+++ resolved
@@ -1,34 +1,9 @@
 {% extends 'layout.html' %}
-<<<<<<< HEAD
-{% load staticfiles crispy_forms_tags widget_tweaks %}
-
-{% block head_js_extra %}{{ block.super }}
-<script src="{% static "jasmin_services/js/jquery.multi-select.js" %}" type="text/javascript"></script>
-{% endblock %}
-
-{% block stylesheets_extra %}{{ block.super }}
-<link href="{% static "jasmin_services/css/multi-select.css" %}" media="screen" rel="stylesheet" type="text/css" />
-{% endblock %}
-=======
-{% load staticfiles django_bootstrap5 %}
->>>>>>> a86206ae
+{% load staticfiles crispy_forms_tags widget_tweaks django_bootstrap5 %}
 
 {% block page_title %}Send a message{% endblock %}
 
 {% block breadcrumbs %}
-<<<<<<< HEAD
-<ol class="breadcrumb">
-    <li class="breadcrumb-item">JASMIN Services</li>
-    <li class="breadcrumb-item">
-        <a class="breadcrumb-link" href="{% url 'jasmin_services:service_list' category=service.category.name %}">{{ service.category }}</a>
-    </li>
-    <li class="breadcrumb-item" active">{{ service.name }}</li>
-</ol>
-{% endblock %}
-
-{% block content_header %}{{ block.super }}
-<div class="container">
-=======
     <nav aria-label="breadcrumb">
         <ol class="breadcrumb">
             <li class="breadcrumb-item">JASMIN Services</li>
@@ -39,7 +14,6 @@
 {% endblock %}
 
 {% block content_header %}{{ block.super }}
->>>>>>> a86206ae
     <div class="row">
         <div class="col-md-12">
             {% include "jasmin_services/includes/service_tabs.html" %}
@@ -48,68 +22,6 @@
 {% endblock %}
 
 {% block content %}
-<<<<<<< HEAD
-<div class="row justify-content-lg-center">
-    <div class="col-lg-8 col-md-12">
-        <div class="banner banner-info">
-            <p>You can use this form to send an email message to users of your service.</p>
-        </div>
-        <form method="POST" action="" class="form-horizontal" id="message-form">
-            {% csrf_token %}
-            
-            {% for field in form.visible_fields %}
-            <div class="form-group">
-                <div class="row">
-                    {% if field|field_type != "booleanfield" %}
-                        <label class="col-md-2 text-right control-label" for="id_service"><b>{{ field.label}}</b></label>
-                            <div class="col">
-                                {% render_field field class="form-control" placeholder=field.label %}
-                                {% if field.help_text %}
-                                    <small class="form-text text-muted">{{ field.help_text }}</small>
-                                {% endif %}
-                            </div>
-                    {% else %}
-            
-                        <div class="col-sm-12 offset-md-2" >    
-                            {% render_field field %}
-                            <label class="text-left control-label ml-3" for="id_service">{{ field.label}}</label>
-                        </div>
-
-                        {% if field.help_text %}
-                            <div class="col offset-md-2">
-                                <small class="form-text text-muted">{{ field.help_text }}</small>
-                            </div>
-                        {% endif %}
-                    {% endif %}
-                </div>
-            </div>
-            {% endfor %}
-
-            <div class="form-group">
-                <div class="row">
-                    <div class="ml-auto">
-                        <button name="submitted" type="submit" class="btn btn-primary" autocomplete="off">Send message</button>
-                    </div>
-                </div>
-            </div>
-        </form>
-    </div>
-</div>
-<script type="text/javascript">
-    $('#message-form select').removeAttr('required').multiSelect({
-        selectableHeader : '<div class="ms-header"><strong>Available</strong> (<a id="select-all" href="#">select all</a>)</div>',
-        selectionHeader : '<div class="ms-header"><strong>Selected</strong> (<a id="select-none" href="#">remove all</a>)</div>',
-    });
-    $('#select-all').click(function() {
-        $('#message-form select').multiSelect('select_all');
-        return false;
-    });
-    $('#select-none').click(function() {
-        $('#message-form select').multiSelect('deselect_all');
-        return false;
-    });
-</script>
-=======
     <div class="alert alert-info text-center">
         <p>You can use this form to send an email message to users of your service.</p>
     </div>
@@ -138,5 +50,4 @@
 
 {% block js_page %}
     <script src="https://cdnjs.cloudflare.com/ajax/libs/bootstrap-select/1.14.0-beta2/js/bootstrap-select.min.js" integrity="sha512-FHZVRMUW9FsXobt+ONiix6Z0tIkxvQfxtCSirkKc5Sb4TKHmqq1dZa8DphF0XqKb3ldLu/wgMa8mT6uXiLlRlw==" crossorigin="anonymous" referrerpolicy="no-referrer"></script>
->>>>>>> a86206ae
 {% endblock %}