--- conflicted
+++ resolved
@@ -5,19 +5,6 @@
 {% block page_title %}<code>{{ service }}</code>{% endblock %}
 
 {% block breadcrumbs %}
-<<<<<<< HEAD
-<ol class="breadcrumb">
-    <li class="breadcrumb-item">JASMIN Services</li>
-    <li class="breadcrumb-item">
-        <a class="breadcrumb-link text-light" href="{% url 'jasmin_services:service_list' category=service.category.name %}">{{ service.category }}</a>
-    </li>
-    <li class="breadcrumb-item active">{{ service.name }}</li>
-</ol>
-{% endblock %}
-
-{% block content_header %}{{ block.super }}
-<div class="container">
-=======
     <nav aria-label="breadcrumb">
         <ol class="breadcrumb">
             <li class="breadcrumb-item">JASMIN Services</li>
@@ -28,7 +15,6 @@
 {% endblock %}
 
 {% block content_header %}{{ block.super }}
->>>>>>> a86206ae
     <div class="row">
         <div class="col-md-12">
             {% include "jasmin_services/includes/service_tabs.html" %}
@@ -36,9 +22,8 @@
     </div>
 {% endblock %}
 
-<<<<<<< HEAD
-{% block content %}
-<div class="container">
+{% block content_panel %}
+<div class="row">
     <div class="col-md-9">
         <table class="table table-striped table-hover requests-table">
             <caption>{{ requests|length }} pending request{{ requests|length|pluralize }}</caption>
@@ -75,9 +60,10 @@
             </tbody>
         </table>
     </div>
-    <div class="col-md-6">
-        <div class="panel panel-default">
-            <div class="panel-heading">Other approvers</div>
+    <div class="col-md-3">
+        <div class="card">
+            <div class="card-header">Other approvers</div>
+            <div class="card-body">
             {% if approvers %}
                 <ul class="list-group">
                     {% for user in approvers %}
@@ -85,63 +71,10 @@
                     {% endfor %}
                 </ul>
             {% else %}
-                <div class="panel-body"><code>You are the only approver for this service.</code></div>
+                <code>You are the only approver for this service.</code>
             {% endif %}
-=======
-{% block content_panel %}
-    <div class="row">
-        <div class="col-md-9">
-            <table class="table table-striped table-hover requests-table">
-                <caption>{{ requests|length }} pending request{{ requests|length|pluralize }}</caption>
-                <thead>
-                    <tr>
-                        <th>Username</th>
-                        <th>Name</th>
-                        <th>Role</th>
-                        <th>Requested At</th>
-                        <th style="width: 1%;"></th>
-                    </tr>
-                </thead>
-                <tbody>
-                    {% regroup requests by user as grouped_requests %}
-                    {% for user, requests in grouped_requests %}
-                        {% for req in requests %}
-                            <tr>
-                                {% if forloop.first %}
-                                    <td rowspan="{{ requests|length }}"><code>{{ req.user.username }}</code></td>
-                                    <td rowspan="{{ requests|length }}">{{ req.user.get_full_name }}</td>
-                                {% endif %}
-                                <td><code>{{ req.role.name }}</code></td>
-                                <td>{{ req.requested_at }}</td>
-                                <td>
-                                    <a class="btn btn-primary btn-sm" title="Make decision"
-                                        href="{% url 'jasmin_services:request_decide' pk=req.pk %}">
-                                        <i class="fas fa-fw fa-thumbs-up"></i>
-                                        Make decision
-                                    </a>
-                                </td>
-                            </tr>
-                        {% endfor %}
-                    {% endfor %}
-                </tbody>
-            </table>
+            </div>
         </div>
-        <div class="col-md-3">
-            <div class="card">
-                <div class="card-header">Other approvers</div>
-                <div class="card-body">
-                    {% if approvers %}
-                        <ul class="list-group">
-                            {% for user in approvers %}
-                                <li class="list-group-item"><code>{{ user.username }}</code></li>
-                            {% endfor %}
-                        </ul>
-                    {% else %}
-                        You are the only approver for this service.
-                    {% endif %}
-                </div>
-            </div>
->>>>>>> a86206ae
         </div>
     </div>
 {% endblock %}