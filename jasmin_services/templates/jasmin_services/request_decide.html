{% extends 'layout.html' %}
{% load widget_tweaks markdown_deux_tags pretty_name %}

{% block page_title %}Make a decision{% endblock %}

{% block breadcrumbs %}
<ol class="breadcrumb">
    <li  class="breadcrumb-item">JASMIN Services</li>
    <li class="breadcrumb-item">
        <a class="breadcrumb-link" style="text-decoration: none;" href="{% url 'jasmin_services:my_services'%}">
            {{ service.category }}
        </a>
    </li>
    <li class="breadcrumb-item active">{{ service.name }}</li>
</ol>
{% endblock %}

{% block content_header %}{{ block.super }}
<div class="container">
    <div class="row">
        <div class="col-md-12">
            {% include "jasmin_services/includes/service_tabs.html" %}
        </div>
    </div>
</div>
{% endblock %}

{% block content %}
<script type="text/javascript">
    // Hide the reason stack for now
    document.write('<style>.reason-stack { display: none; }</style>');
    // Initially hide all the form-groups
    // Using document.write allows us to hide fields only when Javascript is enabled
    document.write('<style>.form-group { display: none; }</style>');
</script>

<div class="row justify-content-lg-center">
    <div class="col-lg-8 col-12">
        <form method="POST" action="" class="form-horizontal" id="decision-form">
            {% csrf_token %}

            <div class="form-group">
                <div class="row">
                    <label class="col-4 text-right control-label" for="id_service"><b>Role</b></label>
                    <div class="col">
                        <p class="form-control-static" id="id_role">
                            <code>{{ pending.role }}</code>
                        </p>
                    </div>
                </div>
            </div>
            <div class="form-group">
                <div class="row">
                    <label class="col-4 text-right control-label" for="id_for_username"><b>Username</b></label>
                    <div class="col">
                        <p class="form-control-static" id="id_for_username">
                            <code>{{ pending.user.username }}</code>
                        </p>
                    </div>
                </div>  
            </div>
<<<<<<< HEAD
            <div class="form-group">
                <div class="row">
                    <label class="col-4 text-right control-label" for="id_for_full_name"><b>Full name</b></label>
                    <div class="col">
                        <p class="form-control-static" id="id_for_full_name">
                            {{ pending.user.get_full_name }}
                        </p>
                    </div>
                </div>
            </div>
            <div class="form-group">
                <div class="row">
                    <label class="col-4 text-right control-label" for="id_for_institution"><b>Institution</b></label>
                    <div class="col">
                        <p class="form-control-static" id="id_for_institution">
                            {{ pending.user.institution }}
                        </p>
=======
        </div>

        {% if rejected %}
            <div class="reason-stack">
                {% for req in rejected %}
                    <div class="form-group reason">
                        <div class="col-md-9 col-md-offset-3">
                            <aside class="danger">
                                <header>
                                    <span class="reason-number">{{ forloop.counter }} of {{ rejected|length }}</span>
                                        {% if req.incomplete %}
                                            Previous request incomplete
                                        {% else %}
                                            Previous request rejected
                                        {% endif %}
                                </header>
                                {{ req.user_reason|markdown }}
                                {% if req.internal_reason %}
                                    <hr>
                                    {{ req.internal_reason|markdown }}
                                {% endif %}
                            </aside>
                        </div>
>>>>>>> b02d3744
                    </div>
                </div>
            </div>
            <div class="form-group">
                <div class="row">
                    <label class="col-4 text-right control-label" for="id_for_discipline"><b>Discipline</b></label>
                    <div class="col">
                        <p class="form-control-static" id="id_for_discipline">
                            {{ pending.user.discipline }}
                        </p>
                    </div>
                </div>
            </div>
            <div class="form-group">
                <div class="row">
                    <label class="col-4 text-right control-label" for="id_for_degree"><b>Degree</b></label>
                    <div class="col">
                        <p class="form-control-static" id="id_for_degree">
                            {{ pending.user.degree|default:"N/A" }}
                        </p>
                    </div>
                </div>
            </div>
            <div class="form-group">
                <div class="row">
                    <label class="col-4 text-right control-label" for="id_requested_by"><b>Requested By</b></label>
                    <div class="col">
                        <p class="form-control-static" id="id_requested_by">
                            <code>{{ pending.requested_by }}</code>
                        </p>
                    </div>
                </div>
            </div>

            {% if rejected %}
                <div class="reason-stack">
                    {% for req in rejected %}
                        <div class="form-group reason">
                            <div class="col-8 offset-4">
                                <aside class="danger">
                                    <header>
                                        <span class="reason-number">{{ forloop.counter }} of {{ rejected|length }}</span>
                                        Previous request rejected
                                    </header>
                                    {{ req.user_reason|markdown }}
                                    {% if req.internal_reason %}
                                        <hr>
                                        {{ req.internal_reason|markdown }}
                                    {% endif %}
                                </aside>
                            </div>
                        </div>
                    {% endfor %}
                </div>
            {% endif %}
            {% if grant.revoked %}
                <div class="form-group">
                    <div class="col-8 offset-4">
                        <aside class="danger">
                            <header>Previous access revoked</header>
                            {{ grant.user_reason|markdown }}
                            {% if grant.internal_reason %}
                                <hr>
                                {{ grant.internal_reason|markdown }}
                            {% endif %}
                        </aside>
                    </div>
                </div>
            {% elif grant.expired %}
                <div class="form-group">
                    <div class="col-8 offset-4">
                        <aside class="danger">
                            <header>Previous access expired</header>
                            <p>Expired on {{ grant.expires }}</p>
                        </aside>
                    </div>
                </div>
            {% elif grant.expiring %}
                <div class="form-group">
                    <div class="col-8 offset-4">
                        <aside class="warning">
                            <header>Current access expiring</header>
                            <p>Expires on {{ grant.expires }}</p>
                        </aside>
                    </div>
                </div>
            {% endif %}

            {% block extra_context %}{% endblock %}

            {% for datum in pending.metadata.all %}
                <div class="form-group">
                    <div class="row">
                        <label class="col-4 text-right control-label" for="id_{{ datum.key }}"><b>{{ datum.key|pretty_name }}</b></label>
                        <div class="col">
                            <p class="form-control-static" id="id_{{ datum.key }}" style="white-space: pre-wrap;">{{ datum.value }}</p>
                        </div>
                    </div>
                </div>
            {% endfor %}

            {% for field in form.visible_fields %}
            <div class="form-group">
                <div class="row">
                    <label class="col-4 text-right control-label" for="id_service"><b>{{ field.label }}</b></label>
                    <div class="col">
                            {% render_field field class="form-control" placeholder=field.label %}
                        {% if field.help_text %}
                            <small class="form-text text-muted">{{ field.help_text }}</small>
                        {% endif %}
                    </div>
                </div>
            </div>
            {% endfor %}

            <div class="form-group">
                <div class="row">
                    <div class="ml-auto">
                        <button name="submitted" type="submit" class="btn btn-primary" autocomplete="off">Make decision</button>
                    </div>
                </div>
            </div>
        </form>
    </div>
</div>
<div class="col-md-6">
    <div class="panel panel-default">
        <div class="panel-heading">Other approvers</div>
        {% if approvers %}
            <ul class="list-group">
                {% for user in approvers %}
                    <li class="list-group-item"><code>{{ user.username }}</code></li>
                {% endfor %}
            </ul>
        {% else %}
            <div class="panel-body"><code>You are the only approver for this role.</code></div>
        {% endif %}
    </div>
</div>
{% endblock %}

{% block tail_js_extra %}
<script type="text/javascript">
    $('.reason-stack').show();
    // Stuff for rotating reasons
    var show_reason = function($reason) {
        if( $reason.length > 0 ) {
            $('.reason').not($reason).hide();
            $reason.show();
        }
    };
    var prev_reason = function() { show_reason($('.reason:visible').prev()); return false; };
    var next_reason = function() { show_reason($('.reason:visible').next()); return false; }
    var n_reasons = {{ rejected|length }};
    show_reason($('.reason:last-child'));
    // Inject the previous/next reason buttons
    $('.reason').each(function(i, el) {
        if( i > 0 ) {
            var $link = $('<a href="#" title="Previous reason"><i class="fa fa-fw fa-caret-left"></i></a>');
            $link.click(prev_reason);
            $(el).find('.reason-number').prepend($link);
        }
        if( i < n_reasons - 1 ) {
            var $link = $('<a href="#" title="Next reason"><i class="fa fa-fw fa-caret-right"></i></a>');
            $link.click(next_reason);
            $(el).find('.reason-number').append($link);
        }
    });

    // Reset the hiding of form-groups except for those we are worried about
    $('.form-group').not('.reason, :has([name^="expires"]), :has([name$="_reason"])').show();
    // Constants used in the function below
    var YES = 'APPROVED', NO = 'REJECTED', NO_INCOMPLETE = 'INCOMPLETE', CUSTOM_DATE = '7';
    // This function makes sure only fields which are needed are shown
    var toggle_fields = function() {
        var state = $('[name="state"]').val();
        var expires = $('[name="expires"]').val();
        $('[name="expires"]').closest('.form-group')[state == YES ? 'show' : 'hide']();
        var show_custom = ( state == YES && expires == CUSTOM_DATE );
        $('[name="expires_custom"]').closest('.form-group')[show_custom ? 'show' : 'hide']();
        $('[name$="_reason"]').closest('.form-group')[( state == NO || state == NO_INCOMPLETE ) ? 'show' : 'hide']();
        $('[for="id_user_reason"]')[0].innerHTML = [( state == NO ) ? 'Reason for rejection (user)' : 'Reason for incomplete (user)'];
        $('[for="id_internal_reason"]')[0].innerHTML = [( state == NO ) ? 'Reason for rejection (internal)' : 'Reason for incomplete (internal)'];
    }
    toggle_fields();
    $('[name="state"], [name="expires"]').on('change', toggle_fields);

    // For date fields, replace the control with an input group
    $('input[type="date"]').each(function() {
        var $input = $(this);
        var $inputGroup = $('<div class="input-group"><span class="input-group-addon"><i class="fa fa-fw fa-calendar"></i></span></div>').insertBefore($input);
        $input.attr('type', 'text').detach().prependTo($inputGroup);
        $input.datepicker({
            'format' : 'yyyy-mm-dd',
            'startDate' : new Date(),
            'autoclose' : true
        });
    });

    // Replace the textareas with markdown editors
    $('textarea').each(function() {
        new SimpleMDE({
            element : this,
            forceSync : true,
            hideIcons : ['heading', 'heading-smaller', 'heading-bigger',
                         'heading-1', 'heading-2', 'heading-3', 'image',
                         'table', 'quote', 'side-by-side', 'fullscreen'],
            indentWithTabs : false,
            status : false
        });
        // Remove the help text as it is no longer required
        $(this).siblings('.help-block').find('.help-block:not(.error-block)').remove();
    })
</script>
{% endblock %}<|MERGE_RESOLUTION|>--- conflicted
+++ resolved
@@ -59,7 +59,6 @@
                     </div>
                 </div>  
             </div>
-<<<<<<< HEAD
             <div class="form-group">
                 <div class="row">
                     <label class="col-4 text-right control-label" for="id_for_full_name"><b>Full name</b></label>
@@ -77,31 +76,6 @@
                         <p class="form-control-static" id="id_for_institution">
                             {{ pending.user.institution }}
                         </p>
-=======
-        </div>
-
-        {% if rejected %}
-            <div class="reason-stack">
-                {% for req in rejected %}
-                    <div class="form-group reason">
-                        <div class="col-md-9 col-md-offset-3">
-                            <aside class="danger">
-                                <header>
-                                    <span class="reason-number">{{ forloop.counter }} of {{ rejected|length }}</span>
-                                        {% if req.incomplete %}
-                                            Previous request incomplete
-                                        {% else %}
-                                            Previous request rejected
-                                        {% endif %}
-                                </header>
-                                {{ req.user_reason|markdown }}
-                                {% if req.internal_reason %}
-                                    <hr>
-                                    {{ req.internal_reason|markdown }}
-                                {% endif %}
-                            </aside>
-                        </div>
->>>>>>> b02d3744
                     </div>
                 </div>
             </div>
@@ -140,11 +114,15 @@
                 <div class="reason-stack">
                     {% for req in rejected %}
                         <div class="form-group reason">
-                            <div class="col-8 offset-4">
+                            <div class="col-md-9 col-md-offset-3">
                                 <aside class="danger">
                                     <header>
                                         <span class="reason-number">{{ forloop.counter }} of {{ rejected|length }}</span>
-                                        Previous request rejected
+                                            {% if req.incomplete %}
+                                                Previous request incomplete
+                                            {% else %}
+                                                Previous request rejected
+                                            {% endif %}
                                     </header>
                                     {{ req.user_reason|markdown }}
                                     {% if req.internal_reason %}
