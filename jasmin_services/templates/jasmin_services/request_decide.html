{% extends 'layout.html' %}
<<<<<<< HEAD
{% load widget_tweaks markdown_deux_tags pretty_name %}
=======
{% load staticfiles django_bootstrap5 markdown_deux_tags pretty_name artefacts %}
>>>>>>> a86206ae

{% block page_title %}Make a decision{% endblock %}

{% block breadcrumbs %}
<<<<<<< HEAD
<ol class="breadcrumb">
    <li  class="breadcrumb-item">JASMIN Services</li>
    <li class="breadcrumb-item">
        <a class="breadcrumb-link" style="text-decoration: none;" href="{% url 'jasmin_services:my_services'%}">
            {{ service.category }}
        </a>
    </li>
    <li class="breadcrumb-item active">{{ service.name }}</li>
</ol>
{% endblock %}

{% block content_header %}{{ block.super }}
<div class="container">
=======
    <nav aria-label="breadcrumb">
        <ol class="breadcrumb">
            <li class="breadcrumb-item">JASMIN Services</li>
            <li class="breadcrumb-item"><a href="{% url 'jasmin_services:service_list' category=service.category.name %}">{{ service.category }}</a></li>
            <li class="breadcrumb-item active" aria-current="page">{{ service.name }}</li>
        </ol>
    </nav>
{% endblock %}

{% block content_header %}{{ block.super }}
>>>>>>> a86206ae
    <div class="row">
        <div class="col-md-12">
            {% include "jasmin_services/includes/service_tabs.html" %}
        </div>
    </div>
{% endblock %}

<<<<<<< HEAD
{% block content %}
<script type="text/javascript">
    // Hide the reason stack for now
    document.write('<style>.reason-stack { display: none; }</style>');
    // Initially hide all the form-groups
    // Using document.write allows us to hide fields only when Javascript is enabled
    document.write('<style>.form-group { display: none; }</style>');
</script>

<div class="row justify-content-lg-center">
    <div class="col-lg-8 col-12">
        <form method="POST" action="" class="form-horizontal" id="decision-form">
            {% csrf_token %}

            <div class="form-group">
                <div class="row">
                    <label class="col-4 text-right control-label" for="id_service"><b>Role</b></label>
                    <div class="col">
                        <p class="form-control-static" id="id_role">
=======
{% block content_panel %}
    <div class="row">
        <div class="col-md-9">
            <form method="POST" action="" class="form-horizontal" id="decision-form">
                {% csrf_token %}

                <div class="row mb-3">
                    <label class="col-sm-2 col-form-label" for="id_role">Role</label>
                    <div class="col-sm-10">
                        <p class="form-control-plaintext" id="id_role">
>>>>>>> a86206ae
                            <code>{{ pending.role }}</code>
                        </p>
                    </div>
                </div>
<<<<<<< HEAD
            </div>
            <div class="form-group">
                <div class="row">
                    <label class="col-4 text-right control-label" for="id_for_username"><b>Username</b></label>
                    <div class="col">
                        <p class="form-control-static" id="id_for_username">
                            <code>{{ pending.user.username }}</code>
                        </p>
                    </div>
                </div>  
            </div>
            <div class="form-group">
                <div class="row">
                    <label class="col-4 text-right control-label" for="id_for_full_name"><b>Full name</b></label>
                    <div class="col">
                        <p class="form-control-static" id="id_for_full_name">
=======
                <div class="row mb-3">
                    <label class="col-sm-2 col-form-label" for="id_for_username">Username</label>
                    <div class="col-sm-10">
                        <p class="form-control-plaintext" id="id_for_username">
                            <code>{{ pending.user.username }}</code>
                        </p>
                    </div>
                </div>
                <div class="row mb-3">
                    <label class="col-sm-2 col-form-label" for="id_for_full_name">Full name</label>
                    <div class="col-sm-10">
                        <p class="form-control-plaintext" id="id_for_full_name">
>>>>>>> a86206ae
                            {{ pending.user.get_full_name }}
                        </p>
                    </div>
                </div>
<<<<<<< HEAD
            </div>
            <div class="form-group">
                <div class="row">
                    <label class="col-4 text-right control-label" for="id_for_institution"><b>Institution</b></label>
                    <div class="col">
                        <p class="form-control-static" id="id_for_institution">
                            {{ pending.user.institution }}
                        </p>
                    </div>
                </div>
            </div>
            <div class="form-group">
                <div class="row">
                    <label class="col-4 text-right control-label" for="id_for_discipline"><b>Discipline</b></label>
                    <div class="col">
                        <p class="form-control-static" id="id_for_discipline">
                            {{ pending.user.discipline }}
                        </p>
                    </div>
                </div>
            </div>
            <div class="form-group">
                <div class="row">
                    <label class="col-4 text-right control-label" for="id_for_degree"><b>Degree</b></label>
                    <div class="col">
                        <p class="form-control-static" id="id_for_degree">
                            {{ pending.user.degree|default:"N/A" }}
                        </p>
                    </div>
                </div>
            </div>
            <div class="form-group">
                <div class="row">
                    <label class="col-4 text-right control-label" for="id_requested_by"><b>Requested By</b></label>
                    <div class="col">
                        <p class="form-control-static" id="id_requested_by">
                            <code>{{ pending.requested_by }}</code>
                        </p>
                    </div>
                </div>
            </div>

            {% if rejected %}
                <div class="reason-stack">
                    {% for req in rejected %}
                        <div class="form-group reason">
                            <div class="col-8 offset-4">
                                <aside class="danger">
                                    <header>
                                        <span class="reason-number">{{ forloop.counter }} of {{ rejected|length }}</span>
                                        Previous request rejected
                                    </header>
                                    {{ req.user_reason|markdown }}
                                    {% if req.internal_reason %}
                                        <hr>
                                        {{ req.internal_reason|markdown }}
                                    {% endif %}
                                </aside>
                            </div>
                        </div>
                    {% endfor %}
                </div>
            {% endif %}
            {% if grant.revoked %}
                <div class="form-group">
                    <div class="col-8 offset-4">
                        <aside class="danger">
                            <header>Previous access revoked</header>
                            {{ grant.user_reason|markdown }}
                            {% if grant.internal_reason %}
                                <hr>
                                {{ grant.internal_reason|markdown }}
                            {% endif %}
                        </aside>
                    </div>
                </div>
            {% elif grant.expired %}
                <div class="form-group">
                    <div class="col-8 offset-4">
                        <aside class="danger">
                            <header>Previous access expired</header>
                            <p>Expired on {{ grant.expires }}</p>
                        </aside>
                    </div>
                </div>
            {% elif grant.expiring %}
                <div class="form-group">
                    <div class="col-8 offset-4">
                        <aside class="warning">
                            <header>Current access expiring</header>
                            <p>Expires on {{ grant.expires }}</p>
                        </aside>
                    </div>
                </div>
            {% endif %}

            {% block extra_context %}{% endblock %}

            {% for datum in pending.metadata.all %}
                <div class="form-group">
                    <div class="row">
                        <label class="col-4 text-right control-label" for="id_{{ datum.key }}"><b>{{ datum.key|pretty_name }}</b></label>
                        <div class="col">
                            <p class="form-control-static" id="id_{{ datum.key }}" style="white-space: pre-wrap;">{{ datum.value }}</p>
                        </div>
                    </div>
                </div>
            {% endfor %}

            {% for field in form.visible_fields %}
            <div class="form-group">
                <div class="row">
                    <label class="col-4 text-right control-label" for="id_service"><b>{{ field.label }}</b></label>
                    <div class="col">
                            {% render_field field class="form-control" placeholder=field.label %}
                        {% if field.help_text %}
                            <small class="form-text text-muted">{{ field.help_text }}</small>
                        {% endif %}
                    </div>
                </div>
            </div>
            {% endfor %}

            <div class="form-group">
                <div class="row">
                    <div class="ml-auto">
                        <button name="submitted" type="submit" class="btn btn-primary" autocomplete="off">Make decision</button>
                    </div>
                </div>
            </div>
        </form>
    </div>
</div>
<div class="col-md-6">
    <div class="panel panel-default">
        <div class="panel-heading">Other approvers</div>
        {% if approvers %}
            <ul class="list-group">
                {% for user in approvers %}
                    <li class="list-group-item"><code>{{ user.username }}</code></li>
                {% endfor %}
            </ul>
        {% else %}
            <div class="panel-body"><code>You are the only approver for this role.</code></div>
        {% endif %}
=======
                <div class="row mb-3">
                    <label class="col-sm-2 col-form-label" for="id_for_institution">Institution</label>
                    <div class="col-sm-10">
                        <p class="form-control-plaintext" id="id_for_institution">
                            {{ pending.user.institution }}
                        </p>
                    </div>
                </div>
                <div class="row mb-3">
                    <label class="col-sm-2 col-form-label" for="id_for_discipline">Discipline</label>
                    <div class="col-sm-10">
                        <p class="form-control-plaintext" id="id_for_discipline">
                            {{ pending.user.discipline }}
                        </p>
                    </div>
                </div>
                <div class="row mb-3">
                    <label class="col-sm-2 col-form-label" for="id_for_degree">Degree</label>
                    <div class="col-sm-10">
                        <p class="form-control-plaintext" id="id_for_degree">
                            {{ pending.user.degree|default:"N/A" }}
                        </p>
                    </div>
                </div>

                {% if rejected %}
                    <div class="row mb-3">
                        <label class="col-sm-2 col-form-label" for="reason-accordion">Previous Rejections</label>
                        <div class="col-sm-10">
                            <div class="accordion" id="reason-accordion">
                                {% for req in rejected %}
                                    <div class="accordion-item">
                                        <h4 class="accordion-header" id="acc-heading-{{ forloop.counter }}">
                                            <button class="accordion-button bg-warning text-white"
                                                type="button"
                                                data-bs-toggle="collapse"
                                                data-bs-target="#acc-collapse-{{ forloop.counter }}"
                                                {% if forloop.last %}aria-expanded="true"{% endif %}
                                                aria-controls="acc-collapse-{{ forloop.counter }}"
                                            >
                                                {{ forloop.counter }} of {{ rejected|length }}: {% if req.incomplete %}Incomplete{% else %}Rejected{% endif %}
                                            </button>
                                        </h4>
                                        <div id="acc-collapse-{{ forloop.counter }}"
                                            class="accordion-collapse collapse{% if forloop.last %} show{% endif %}"
                                            aria-labelledby="acc-heading-{{ forloop.counter }}"
                                            data-bs-parent="#reason-accordion">
                                            <div class="accordion-body">
                                                <h5>Reason for rejection (user)</h5>
                                                <p>{{ req.user_reason|markdown }}</p>
                                                {% if req.internal_reason %}
                                                    <h5>Reason for rejection (internal)</h5>
                                                    <p>{{ req.internal_reason|markdown }}</p>
                                                {% endif %}
                                                <p>Requested at {{ req.requested_at }}</p>
                                            </div>
                                        </div>
                                    </div>
                                {% endfor %}
                            </div>
                        </div>
                    </div>
                {% endif %}
                {% if grant.revoked %}
                    <div class="form-group">
                        <div class="col-sm-10 col-md-offset-3">
                            <aside class="danger">
                                <header>Previous access revoked</header>
                                {{ grant.user_reason|markdown }}
                                {% if grant.internal_reason %}
                                    <hr>
                                    {{ grant.internal_reason|markdown }}
                                {% endif %}
                            </aside>
                        </div>
                    </div>
                {% elif grant.expired %}
                    <div class="form-group">
                        <div class="col-sm-10 col-md-offset-3">
                            <aside class="danger">
                                <header>Previous access expired</header>
                                <p>Expired on {{ grant.expires }}</p>
                            </aside>
                        </div>
                    </div>
                {% elif grant.expiring %}
                    <div class="form-group">
                        <div class="col-sm-10 col-md-offset-3">
                            <aside class="warning">
                                <header>Current access expiring</header>
                                <p>Expires on {{ grant.expires }}</p>
                            </aside>
                        </div>
                    </div>
                {% endif %}

                {% block extra_context %}{% endblock %}

                {% for datum in pending.metadata.all %}
                    <div class="form-group">
                        <label class="col-sm-2 col-form-label" for="id_{{ datum.key }}">{{ datum.key|pretty_name }}</label>
                        <div class="col-sm-10">
                            <p class="form-control-plaintext" id="id_{{ datum.key }}" style="white-space: pre-wrap;">{{ datum.value }}</p>
                        </div>
                    </div>
                {% endfor %}

                {% bootstrap_form form layout='horizontal' %}

                <div class="row justify-content-end">
                    <div class="col-sm-10">
                        <button name="submitted" type="submit" class="btn btn-primary" autocomplete="off">Make decision</button>
                    </div>
                </div>
            </form>
        </div>
        <div class="col-md-3">
            <div class="card">
                <div class="card-header">Other approvers</div>
                <div class="card-body">
                    {% if approvers %}
                        <ul class="list-group">
                            {% for user in approvers %}
                                <li class="list-group-item"><code>{{ user.username }}</code></li>
                            {% endfor %}
                        </ul>
                    {% else %}
                        You are the only approver for this service.
                    {% endif %}
                </div>
            </div>
        </div>
>>>>>>> a86206ae
    </div>
{% endblock %}

<<<<<<< HEAD
{% block tail_js_extra %}
<script type="text/javascript">
    $('.reason-stack').show();
    // Stuff for rotating reasons
    var show_reason = function($reason) {
        if( $reason.length > 0 ) {
            $('.reason').not($reason).hide();
            $reason.show();
        }
    };
    var prev_reason = function() { show_reason($('.reason:visible').prev()); return false; };
    var next_reason = function() { show_reason($('.reason:visible').next()); return false; }
    var n_reasons = {{ rejected|length }};
    show_reason($('.reason:last-child'));
    // Inject the previous/next reason buttons
    $('.reason').each(function(i, el) {
        if( i > 0 ) {
            var $link = $('<a href="#" title="Previous reason"><i class="fa fa-fw fa-caret-left"></i></a>');
            $link.click(prev_reason);
            $(el).find('.reason-number').prepend($link);
        }
        if( i < n_reasons - 1 ) {
            var $link = $('<a href="#" title="Next reason"><i class="fa fa-fw fa-caret-right"></i></a>');
            $link.click(next_reason);
            $(el).find('.reason-number').append($link);
        }
    });

    // Reset the hiding of form-groups except for those we are worried about
    $('.form-group').not('.reason, :has([name^="expires"]), :has([name$="_reason"])').show();
    // Constants used in the function below
    var YES = 'True', NO = 'False', CUSTOM_DATE = '7';
    // This function makes sure only fields which are needed are shown
    var toggle_fields = function() {
        var approved = $('[name="approved"]').val();
        var expires = $('[name="expires"]').val();
        $('[name="expires"]').closest('.form-group')[approved == YES ? 'show' : 'hide']();
        var show_custom = ( approved == YES && expires == CUSTOM_DATE );
        $('[name="expires_custom"]').closest('.form-group')[show_custom ? 'show' : 'hide']();
        $('[name$="_reason"]').closest('.form-group')[approved == NO ? 'show' : 'hide']();
    }
    toggle_fields();
    $('[name="approved"], [name="expires"]').on('change', toggle_fields);

    // For date fields, replace the control with an input group
    $('input[type="date"]').each(function() {
        var $input = $(this);
        var $inputGroup = $('<div class="input-group"><span class="input-group-addon"><i class="fa fa-fw fa-calendar"></i></span></div>').insertBefore($input);
        $input.attr('type', 'text').detach().prependTo($inputGroup);
        $input.datepicker({
            'format' : 'yyyy-mm-dd',
            'startDate' : new Date(),
            'autoclose' : true
        });
    });
=======
{% block stylesheets_page %}
    <link rel="stylesheet" href="{% artefact "vendor/css/easymde.min.css" %}">
{% endblock %}
>>>>>>> a86206ae

{% block js_page %}
    <script src="{% artefact "vendor/js/easymde.min.js" %}"></script>
    <script src="{% static "jasmin_services/js/request_decide.js" %}"></script>
{% endblock %}<|MERGE_RESOLUTION|>--- conflicted
+++ resolved
@@ -1,28 +1,9 @@
 {% extends 'layout.html' %}
-<<<<<<< HEAD
-{% load widget_tweaks markdown_deux_tags pretty_name %}
-=======
-{% load staticfiles django_bootstrap5 markdown_deux_tags pretty_name artefacts %}
->>>>>>> a86206ae
+{% load widget_tweaks staticfiles django_bootstrap5 markdown_deux_tags pretty_name artefacts %}
 
 {% block page_title %}Make a decision{% endblock %}
 
 {% block breadcrumbs %}
-<<<<<<< HEAD
-<ol class="breadcrumb">
-    <li  class="breadcrumb-item">JASMIN Services</li>
-    <li class="breadcrumb-item">
-        <a class="breadcrumb-link" style="text-decoration: none;" href="{% url 'jasmin_services:my_services'%}">
-            {{ service.category }}
-        </a>
-    </li>
-    <li class="breadcrumb-item active">{{ service.name }}</li>
-</ol>
-{% endblock %}
-
-{% block content_header %}{{ block.super }}
-<div class="container">
-=======
     <nav aria-label="breadcrumb">
         <ol class="breadcrumb">
             <li class="breadcrumb-item">JASMIN Services</li>
@@ -33,7 +14,6 @@
 {% endblock %}
 
 {% block content_header %}{{ block.super }}
->>>>>>> a86206ae
     <div class="row">
         <div class="col-md-12">
             {% include "jasmin_services/includes/service_tabs.html" %}
@@ -41,28 +21,14 @@
     </div>
 {% endblock %}
 
-<<<<<<< HEAD
-{% block content %}
-<script type="text/javascript">
-    // Hide the reason stack for now
-    document.write('<style>.reason-stack { display: none; }</style>');
-    // Initially hide all the form-groups
-    // Using document.write allows us to hide fields only when Javascript is enabled
-    document.write('<style>.form-group { display: none; }</style>');
-</script>
-
-<div class="row justify-content-lg-center">
-    <div class="col-lg-8 col-12">
-        <form method="POST" action="" class="form-horizontal" id="decision-form">
-            {% csrf_token %}
-
-            <div class="form-group">
-                <div class="row">
-                    <label class="col-4 text-right control-label" for="id_service"><b>Role</b></label>
-                    <div class="col">
-                        <p class="form-control-static" id="id_role">
-=======
 {% block content_panel %}
+    <script type="text/javascript">
+        // Hide the reason stack for now
+        document.write('<style>.reason-stack { display: none; }</style>');
+        // Initially hide all the mb-3
+        // Using document.write allows us to hide fields only when Javascript is enabled
+        document.write('<style>.mb-3 { display: none; }</style>');
+    </script>
     <div class="row">
         <div class="col-md-9">
             <form method="POST" action="" class="form-horizontal" id="decision-form">
@@ -72,29 +38,10 @@
                     <label class="col-sm-2 col-form-label" for="id_role">Role</label>
                     <div class="col-sm-10">
                         <p class="form-control-plaintext" id="id_role">
->>>>>>> a86206ae
                             <code>{{ pending.role }}</code>
                         </p>
                     </div>
                 </div>
-<<<<<<< HEAD
-            </div>
-            <div class="form-group">
-                <div class="row">
-                    <label class="col-4 text-right control-label" for="id_for_username"><b>Username</b></label>
-                    <div class="col">
-                        <p class="form-control-static" id="id_for_username">
-                            <code>{{ pending.user.username }}</code>
-                        </p>
-                    </div>
-                </div>  
-            </div>
-            <div class="form-group">
-                <div class="row">
-                    <label class="col-4 text-right control-label" for="id_for_full_name"><b>Full name</b></label>
-                    <div class="col">
-                        <p class="form-control-static" id="id_for_full_name">
-=======
                 <div class="row mb-3">
                     <label class="col-sm-2 col-form-label" for="id_for_username">Username</label>
                     <div class="col-sm-10">
@@ -107,158 +54,10 @@
                     <label class="col-sm-2 col-form-label" for="id_for_full_name">Full name</label>
                     <div class="col-sm-10">
                         <p class="form-control-plaintext" id="id_for_full_name">
->>>>>>> a86206ae
                             {{ pending.user.get_full_name }}
                         </p>
                     </div>
                 </div>
-<<<<<<< HEAD
-            </div>
-            <div class="form-group">
-                <div class="row">
-                    <label class="col-4 text-right control-label" for="id_for_institution"><b>Institution</b></label>
-                    <div class="col">
-                        <p class="form-control-static" id="id_for_institution">
-                            {{ pending.user.institution }}
-                        </p>
-                    </div>
-                </div>
-            </div>
-            <div class="form-group">
-                <div class="row">
-                    <label class="col-4 text-right control-label" for="id_for_discipline"><b>Discipline</b></label>
-                    <div class="col">
-                        <p class="form-control-static" id="id_for_discipline">
-                            {{ pending.user.discipline }}
-                        </p>
-                    </div>
-                </div>
-            </div>
-            <div class="form-group">
-                <div class="row">
-                    <label class="col-4 text-right control-label" for="id_for_degree"><b>Degree</b></label>
-                    <div class="col">
-                        <p class="form-control-static" id="id_for_degree">
-                            {{ pending.user.degree|default:"N/A" }}
-                        </p>
-                    </div>
-                </div>
-            </div>
-            <div class="form-group">
-                <div class="row">
-                    <label class="col-4 text-right control-label" for="id_requested_by"><b>Requested By</b></label>
-                    <div class="col">
-                        <p class="form-control-static" id="id_requested_by">
-                            <code>{{ pending.requested_by }}</code>
-                        </p>
-                    </div>
-                </div>
-            </div>
-
-            {% if rejected %}
-                <div class="reason-stack">
-                    {% for req in rejected %}
-                        <div class="form-group reason">
-                            <div class="col-8 offset-4">
-                                <aside class="danger">
-                                    <header>
-                                        <span class="reason-number">{{ forloop.counter }} of {{ rejected|length }}</span>
-                                        Previous request rejected
-                                    </header>
-                                    {{ req.user_reason|markdown }}
-                                    {% if req.internal_reason %}
-                                        <hr>
-                                        {{ req.internal_reason|markdown }}
-                                    {% endif %}
-                                </aside>
-                            </div>
-                        </div>
-                    {% endfor %}
-                </div>
-            {% endif %}
-            {% if grant.revoked %}
-                <div class="form-group">
-                    <div class="col-8 offset-4">
-                        <aside class="danger">
-                            <header>Previous access revoked</header>
-                            {{ grant.user_reason|markdown }}
-                            {% if grant.internal_reason %}
-                                <hr>
-                                {{ grant.internal_reason|markdown }}
-                            {% endif %}
-                        </aside>
-                    </div>
-                </div>
-            {% elif grant.expired %}
-                <div class="form-group">
-                    <div class="col-8 offset-4">
-                        <aside class="danger">
-                            <header>Previous access expired</header>
-                            <p>Expired on {{ grant.expires }}</p>
-                        </aside>
-                    </div>
-                </div>
-            {% elif grant.expiring %}
-                <div class="form-group">
-                    <div class="col-8 offset-4">
-                        <aside class="warning">
-                            <header>Current access expiring</header>
-                            <p>Expires on {{ grant.expires }}</p>
-                        </aside>
-                    </div>
-                </div>
-            {% endif %}
-
-            {% block extra_context %}{% endblock %}
-
-            {% for datum in pending.metadata.all %}
-                <div class="form-group">
-                    <div class="row">
-                        <label class="col-4 text-right control-label" for="id_{{ datum.key }}"><b>{{ datum.key|pretty_name }}</b></label>
-                        <div class="col">
-                            <p class="form-control-static" id="id_{{ datum.key }}" style="white-space: pre-wrap;">{{ datum.value }}</p>
-                        </div>
-                    </div>
-                </div>
-            {% endfor %}
-
-            {% for field in form.visible_fields %}
-            <div class="form-group">
-                <div class="row">
-                    <label class="col-4 text-right control-label" for="id_service"><b>{{ field.label }}</b></label>
-                    <div class="col">
-                            {% render_field field class="form-control" placeholder=field.label %}
-                        {% if field.help_text %}
-                            <small class="form-text text-muted">{{ field.help_text }}</small>
-                        {% endif %}
-                    </div>
-                </div>
-            </div>
-            {% endfor %}
-
-            <div class="form-group">
-                <div class="row">
-                    <div class="ml-auto">
-                        <button name="submitted" type="submit" class="btn btn-primary" autocomplete="off">Make decision</button>
-                    </div>
-                </div>
-            </div>
-        </form>
-    </div>
-</div>
-<div class="col-md-6">
-    <div class="panel panel-default">
-        <div class="panel-heading">Other approvers</div>
-        {% if approvers %}
-            <ul class="list-group">
-                {% for user in approvers %}
-                    <li class="list-group-item"><code>{{ user.username }}</code></li>
-                {% endfor %}
-            </ul>
-        {% else %}
-            <div class="panel-body"><code>You are the only approver for this role.</code></div>
-        {% endif %}
-=======
                 <div class="row mb-3">
                     <label class="col-sm-2 col-form-label" for="id_for_institution">Institution</label>
                     <div class="col-sm-10">
@@ -391,71 +190,12 @@
                 </div>
             </div>
         </div>
->>>>>>> a86206ae
     </div>
 {% endblock %}
 
-<<<<<<< HEAD
-{% block tail_js_extra %}
-<script type="text/javascript">
-    $('.reason-stack').show();
-    // Stuff for rotating reasons
-    var show_reason = function($reason) {
-        if( $reason.length > 0 ) {
-            $('.reason').not($reason).hide();
-            $reason.show();
-        }
-    };
-    var prev_reason = function() { show_reason($('.reason:visible').prev()); return false; };
-    var next_reason = function() { show_reason($('.reason:visible').next()); return false; }
-    var n_reasons = {{ rejected|length }};
-    show_reason($('.reason:last-child'));
-    // Inject the previous/next reason buttons
-    $('.reason').each(function(i, el) {
-        if( i > 0 ) {
-            var $link = $('<a href="#" title="Previous reason"><i class="fa fa-fw fa-caret-left"></i></a>');
-            $link.click(prev_reason);
-            $(el).find('.reason-number').prepend($link);
-        }
-        if( i < n_reasons - 1 ) {
-            var $link = $('<a href="#" title="Next reason"><i class="fa fa-fw fa-caret-right"></i></a>');
-            $link.click(next_reason);
-            $(el).find('.reason-number').append($link);
-        }
-    });
-
-    // Reset the hiding of form-groups except for those we are worried about
-    $('.form-group').not('.reason, :has([name^="expires"]), :has([name$="_reason"])').show();
-    // Constants used in the function below
-    var YES = 'True', NO = 'False', CUSTOM_DATE = '7';
-    // This function makes sure only fields which are needed are shown
-    var toggle_fields = function() {
-        var approved = $('[name="approved"]').val();
-        var expires = $('[name="expires"]').val();
-        $('[name="expires"]').closest('.form-group')[approved == YES ? 'show' : 'hide']();
-        var show_custom = ( approved == YES && expires == CUSTOM_DATE );
-        $('[name="expires_custom"]').closest('.form-group')[show_custom ? 'show' : 'hide']();
-        $('[name$="_reason"]').closest('.form-group')[approved == NO ? 'show' : 'hide']();
-    }
-    toggle_fields();
-    $('[name="approved"], [name="expires"]').on('change', toggle_fields);
-
-    // For date fields, replace the control with an input group
-    $('input[type="date"]').each(function() {
-        var $input = $(this);
-        var $inputGroup = $('<div class="input-group"><span class="input-group-addon"><i class="fa fa-fw fa-calendar"></i></span></div>').insertBefore($input);
-        $input.attr('type', 'text').detach().prependTo($inputGroup);
-        $input.datepicker({
-            'format' : 'yyyy-mm-dd',
-            'startDate' : new Date(),
-            'autoclose' : true
-        });
-    });
-=======
 {% block stylesheets_page %}
     <link rel="stylesheet" href="{% artefact "vendor/css/easymde.min.css" %}">
 {% endblock %}
->>>>>>> a86206ae
 
 {% block js_page %}
     <script src="{% artefact "vendor/js/easymde.min.js" %}"></script>
