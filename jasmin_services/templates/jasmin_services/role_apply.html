{% extends 'layout.html' %}
<<<<<<< HEAD
{% load widget_tweaks markdown_deux_tags %}
=======
{% load django_bootstrap5 markdown_deux_tags %}
>>>>>>> a86206ae

{% block page_title %}Apply for role{% endblock %}

{% block breadcrumbs %}
<<<<<<< HEAD
<ol class="breadcrumb">
    <li class="breadcrumb-item">JASMIN Services</li>
    <li class="breadcrumb-item">
        <a class="breadcrumb-link" href="{% url 'jasmin_services:service_list' category=role.service.category.name %}">{{ role.service.category }}</a>
    </li>
    <li class="breadcrumb-item">
        <a class="breadcrumb-link" href="{% url 'jasmin_services:service_details' category=role.service.category.name service=role.service.name %}">{{ role.service.name }}</a>
    </li>
    <li  class="breadcrumb-item active">Apply</li>
</ol>
{% endblock %}

{% block content %}
<div class="row justify-content-lg-center">
    <div class="col-lg-8 col-12">
        <form method="POST" action="" class="form-horizontal" id="apply-form">
            {% csrf_token %}
=======
    <nav aria-label="breadcrumb">
        <ol class="breadcrumb">
            <li class="breadcrumb-item">JASMIN Services</li>
            <li class="breadcrumb-item"><a href="{% url 'jasmin_services:service_list' category=role.service.category.name %}">{{ role.service.category }}</a></li>
            <li class="breadcrumb-item"><a href="{% url 'jasmin_services:service_details' category=role.service.category.name service=role.service.name %}">{{ role.service.name }}</a></li>
            <li class="breadcrumb-item active">Apply</li>
        </ol>
    </nav>
{% endblock %}

{% block content %}
    <form method="POST" action="" class="form-horizontal">
        {% csrf_token %}
>>>>>>> a86206ae

            <div class="form-group">
                <div class="row">
                    <label class="col-4 text-right control-label" for="id_service"><b>Service</b></label>
                    <div class="col">
                        <p class="form-control-static" id="id_service">
                            <code>{{ role.service }}</code>
                        </p>
                    </div>
                </div>
            </div>
            <div class="form-group">
                <div class="row">
                    <label class="col-4 text-right control-label" for="id_role"><b>Role</b></label>
                    <div class="col">
                        <p class="form-control-static" id="id_role">
                            <code>{{ role.name }}</code>
                        </p>
                    </div>
                </div>
            </div>
    
            {% if req or grant %}
                <div class="form-group">
                    <div class="col-8 offset-4">
                        {% if req %}
                            <aside class="danger">
                                <header>Previous request rejected</header>
                                {{ req.user_reason|markdown }}
                            </aside>
                        {% elif grant.revoked %}
                            <aside class="danger">
                                <header>Previous access revoked</header>
                                {{ grant.user_reason|markdown }}
                            </aside>
                        {% elif grant.expired %}
                            <aside class="danger">
                                <header>Access expired</header>
                                <p>Expired on {{ grant.expires }}</p>
                            </aside>
                        {% elif grant.expiring %}
                            <aside class="warning">
                                <header>Access expiring</header>
                                <p>Expiring on {{ grant.expires }}</p>
                            </aside>
                        {% endif %}
                    </div>
                </div>
            {% endif %}
            
    
            {% for field in form.visible_fields %}
            <div class="form-group">
<<<<<<< HEAD
                <div class="row">
                    <label class="col-4 text-right control-label" for="id_service"><b>{{ field.label }}</b></label>
                    <div class="col">
                            {% render_field field class="form-control" placeholder=field.label %}
                        {% if field.help_text %}
                            <small class="form-text text-muted">{{ field.help_text }}</small>
                        {% endif %}
                    </div>
=======
                <div class="col-md-9 col-md-offset-3">
                    {% if req %}
                        <aside class="danger">
                            <header>
                                {% if req.incomplete %}
                                    More infomation required
                                {% else %}
                                    Previous request rejected
                                {% endif %}
                            </header>
                            {{ req.user_reason|markdown }}
                        </aside>
                    {% elif grant.revoked %}
                        <aside class="danger">
                            <header>Previous access revoked</header>
                            {{ grant.user_reason|markdown }}
                        </aside>
                    {% elif grant.expired %}
                        <aside class="danger">
                            <header>Access expired</header>
                            <p>Expired on {{ grant.expires }}</p>
                        </aside>
                    {% elif grant.expiring %}
                        <aside class="warning">
                            <header>Access expiring</header>
                            <p>Expiring on {{ grant.expires }}</p>
                        </aside>
                    {% endif %}
>>>>>>> a86206ae
                </div>
            </div>
            {% endfor %}

            <div class="form-group">
                <div class="row">
                    <div class="ml-auto">
                        <button name="submitted" type="submit" class="btn btn-primary" autocomplete="off">Apply</button>
                    </div>
                </div>
            </div>
<<<<<<< HEAD
        </form>
    </div>
</div>
{% endblock %}
=======
        </div>
    </form>
{% endblock %}

{% block js_page %}
    <script type="text/javascript">
        var textAreas = document.getElementsByTagName("textarea");
        var i;
        for (i = 0; i < textAreas.length; i++) {
            textArea = textAreas[i];
            if ($(textArea).attr('maxlength')) {
                var maxLength = $(textArea).attr('maxlength');
                var length = $(textArea).val().length;
                var remaining = maxLength-length;
                var textAreaID = $(textArea).attr('id');

                let counter = document.createElement('span');
                counter.id = textAreaID + '_counter';
                counter.innerHTML = remaining;
                $(textArea).after(counter);
                counter.after(' characters remaining');
            };
        };

        $('textarea').keyup(function() {
            if ($(this).attr('maxlength')) {
                var maxLength = $(this).attr('maxlength');
                var length = $(this).val().length;
                var remaining = maxLength-length;

                let counter = document.getElementById(this.id + '_counter');
                $(counter).text(remaining);
            };
        });
    </script>
{% endblock %}
>>>>>>> a86206ae
<|MERGE_RESOLUTION|>--- conflicted
+++ resolved
@@ -1,32 +1,9 @@
 {% extends 'layout.html' %}
-<<<<<<< HEAD
-{% load widget_tweaks markdown_deux_tags %}
-=======
-{% load django_bootstrap5 markdown_deux_tags %}
->>>>>>> a86206ae
+{% load widget_tweaks django_bootstrap5 markdown_deux_tags %}
 
 {% block page_title %}Apply for role{% endblock %}
 
 {% block breadcrumbs %}
-<<<<<<< HEAD
-<ol class="breadcrumb">
-    <li class="breadcrumb-item">JASMIN Services</li>
-    <li class="breadcrumb-item">
-        <a class="breadcrumb-link" href="{% url 'jasmin_services:service_list' category=role.service.category.name %}">{{ role.service.category }}</a>
-    </li>
-    <li class="breadcrumb-item">
-        <a class="breadcrumb-link" href="{% url 'jasmin_services:service_details' category=role.service.category.name service=role.service.name %}">{{ role.service.name }}</a>
-    </li>
-    <li  class="breadcrumb-item active">Apply</li>
-</ol>
-{% endblock %}
-
-{% block content %}
-<div class="row justify-content-lg-center">
-    <div class="col-lg-8 col-12">
-        <form method="POST" action="" class="form-horizontal" id="apply-form">
-            {% csrf_token %}
-=======
     <nav aria-label="breadcrumb">
         <ol class="breadcrumb">
             <li class="breadcrumb-item">JASMIN Services</li>
@@ -40,7 +17,6 @@
 {% block content %}
     <form method="POST" action="" class="form-horizontal">
         {% csrf_token %}
->>>>>>> a86206ae
 
             <div class="form-group">
                 <div class="row">
@@ -64,11 +40,17 @@
             </div>
     
             {% if req or grant %}
-                <div class="form-group">
-                    <div class="col-8 offset-4">
+                <div class="row">
+                    <div class="col-md-9 col-md-offset-3">
                         {% if req %}
                             <aside class="danger">
-                                <header>Previous request rejected</header>
+                                <header>
+                                {% if req.incomplete %}
+                                    More infomation required
+                                {% else %}
+                                    Previous request rejected
+                                {% endif %}
+                                </header>
                                 {{ req.user_reason|markdown }}
                             </aside>
                         {% elif grant.revoked %}
@@ -91,52 +73,8 @@
                 </div>
             {% endif %}
             
-    
-            {% for field in form.visible_fields %}
-            <div class="form-group">
-<<<<<<< HEAD
-                <div class="row">
-                    <label class="col-4 text-right control-label" for="id_service"><b>{{ field.label }}</b></label>
-                    <div class="col">
-                            {% render_field field class="form-control" placeholder=field.label %}
-                        {% if field.help_text %}
-                            <small class="form-text text-muted">{{ field.help_text }}</small>
-                        {% endif %}
-                    </div>
-=======
-                <div class="col-md-9 col-md-offset-3">
-                    {% if req %}
-                        <aside class="danger">
-                            <header>
-                                {% if req.incomplete %}
-                                    More infomation required
-                                {% else %}
-                                    Previous request rejected
-                                {% endif %}
-                            </header>
-                            {{ req.user_reason|markdown }}
-                        </aside>
-                    {% elif grant.revoked %}
-                        <aside class="danger">
-                            <header>Previous access revoked</header>
-                            {{ grant.user_reason|markdown }}
-                        </aside>
-                    {% elif grant.expired %}
-                        <aside class="danger">
-                            <header>Access expired</header>
-                            <p>Expired on {{ grant.expires }}</p>
-                        </aside>
-                    {% elif grant.expiring %}
-                        <aside class="warning">
-                            <header>Access expiring</header>
-                            <p>Expiring on {{ grant.expires }}</p>
-                        </aside>
-                    {% endif %}
->>>>>>> a86206ae
-                </div>
-            </div>
-            {% endfor %}
-
+            {% bootstrap_form form layout='horizontal' %}
+            
             <div class="form-group">
                 <div class="row">
                     <div class="ml-auto">
@@ -144,12 +82,6 @@
                     </div>
                 </div>
             </div>
-<<<<<<< HEAD
-        </form>
-    </div>
-</div>
-{% endblock %}
-=======
         </div>
     </form>
 {% endblock %}
@@ -186,4 +118,3 @@
         });
     </script>
 {% endblock %}
->>>>>>> a86206ae
