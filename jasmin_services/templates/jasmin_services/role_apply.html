{% extends 'layout.html' %}
{% load widget_tweaks markdown_deux_tags %}

{% block page_title %}Apply for role{% endblock %}

{% block breadcrumbs %}
<ol class="breadcrumb">
    <li class="breadcrumb-item">JASMIN Services</li>
    <li class="breadcrumb-item">
        <a class="breadcrumb-link" href="{% url 'jasmin_services:service_list' category=role.service.category.name %}">{{ role.service.category }}</a>
    </li>
    <li class="breadcrumb-item">
        <a class="breadcrumb-link" href="{% url 'jasmin_services:service_details' category=role.service.category.name service=role.service.name %}">{{ role.service.name }}</a>
    </li>
    <li  class="breadcrumb-item active">Apply</li>
</ol>
{% endblock %}

{% block content %}
<div class="row justify-content-lg-center">
    <div class="col-lg-8 col-12">
        <form method="POST" action="" class="form-horizontal" id="apply-form">
            {% csrf_token %}

            <div class="form-group">
                <div class="row">
                    <label class="col-4 text-right control-label" for="id_service"><b>Service</b></label>
                    <div class="col">
                        <p class="form-control-static" id="id_service">
                            <code>{{ role.service }}</code>
                        </p>
                    </div>
                </div>
            </div>
            <div class="form-group">
                <div class="row">
                    <label class="col-4 text-right control-label" for="id_role"><b>Role</b></label>
                    <div class="col">
                        <p class="form-control-static" id="id_role">
                            <code>{{ role.name }}</code>
                        </p>
                    </div>
                </div>
            </div>
    
            {% if req or grant %}
                <div class="form-group">
                    <div class="col-8 offset-4">
                        {% if req %}
                            <aside class="danger">
                                <header>Previous request rejected</header>
                                {{ req.user_reason|markdown }}
                            </aside>
                        {% elif grant.revoked %}
                            <aside class="danger">
                                <header>Previous access revoked</header>
                                {{ grant.user_reason|markdown }}
                            </aside>
                        {% elif grant.expired %}
                            <aside class="danger">
                                <header>Access expired</header>
                                <p>Expired on {{ grant.expires }}</p>
                            </aside>
                        {% elif grant.expiring %}
                            <aside class="warning">
                                <header>Access expiring</header>
                                <p>Expiring on {{ grant.expires }}</p>
                            </aside>
                        {% endif %}
                    </div>
                </div>
            {% endif %}
            
    
            {% for field in form.visible_fields %}
            <div class="form-group">
<<<<<<< HEAD
                <div class="row">
                    <label class="col-4 text-right control-label" for="id_service"><b>{{ field.label }}</b></label>
                    <div class="col">
                            {% render_field field class="form-control" placeholder=field.label %}
                        {% if field.help_text %}
                            <small class="form-text text-muted">{{ field.help_text }}</small>
                        {% endif %}
                    </div>
=======
                <div class="col-md-9 col-md-offset-3">
                    {% if req %}
                        <aside class="danger">
                            <header>
                                {% if req.incomplete %}
                                    More infomation required
                                {% else %}
                                    Previous request rejected
                                {% endif %}
                            </header>
                            {{ req.user_reason|markdown }}
                        </aside>
                    {% elif grant.revoked %}
                        <aside class="danger">
                            <header>Previous access revoked</header>
                            {{ grant.user_reason|markdown }}
                        </aside>
                    {% elif grant.expired %}
                        <aside class="danger">
                            <header>Access expired</header>
                            <p>Expired on {{ grant.expires }}</p>
                        </aside>
                    {% elif grant.expiring %}
                        <aside class="warning">
                            <header>Access expiring</header>
                            <p>Expiring on {{ grant.expires }}</p>
                        </aside>
                    {% endif %}
>>>>>>> b02d3744
                </div>
            </div>
            {% endfor %}

            <div class="form-group">
                <div class="row">
                    <div class="ml-auto">
                        <button name="submitted" type="submit" class="btn btn-primary" autocomplete="off">Apply</button>
                    </div>
                </div>
            </div>
        </form>
    </div>
</div>

<script type="text/javascript">
    var textAreas = document.getElementsByTagName("textarea");
    var i;
    for (i = 0; i < textAreas.length; i++) {
        textArea = textAreas[i];
        if ($(textArea).attr('maxlength')) {
            var maxLength = $(textArea).attr('maxlength');
            var length = $(textArea).val().length;
            var remaining = maxLength-length;
            var textAreaID = $(textArea).attr('id');

            let counter = document.createElement('span');
            counter.id = textAreaID + '_counter';
            counter.innerHTML = remaining;
            $(textArea).after(counter);
            counter.after(' characters remaining');
        };
    };

    $('textarea').keyup(function() {
        if ($(this).attr('maxlength')) {
            var maxLength = $(this).attr('maxlength');
            var length = $(this).val().length;
            var remaining = maxLength-length;

            let counter = document.getElementById(this.id + '_counter');
            $(counter).text(remaining);
        };
    }); 
</script>

{% endblock %}<|MERGE_RESOLUTION|>--- conflicted
+++ resolved
@@ -45,10 +45,16 @@
     
             {% if req or grant %}
                 <div class="form-group">
-                    <div class="col-8 offset-4">
+                    <div class="col-md-9 col-md-offset-3">
                         {% if req %}
                             <aside class="danger">
-                                <header>Previous request rejected</header>
+                                <header>
+                                    {% if req.incomplete %}
+                                        More infomation required
+                                    {% else %}
+                                        Previous request rejected
+                                    {% endif %}
+                                </header>
                                 {{ req.user_reason|markdown }}
                             </aside>
                         {% elif grant.revoked %}
@@ -74,7 +80,6 @@
     
             {% for field in form.visible_fields %}
             <div class="form-group">
-<<<<<<< HEAD
                 <div class="row">
                     <label class="col-4 text-right control-label" for="id_service"><b>{{ field.label }}</b></label>
                     <div class="col">
@@ -83,36 +88,6 @@
                             <small class="form-text text-muted">{{ field.help_text }}</small>
                         {% endif %}
                     </div>
-=======
-                <div class="col-md-9 col-md-offset-3">
-                    {% if req %}
-                        <aside class="danger">
-                            <header>
-                                {% if req.incomplete %}
-                                    More infomation required
-                                {% else %}
-                                    Previous request rejected
-                                {% endif %}
-                            </header>
-                            {{ req.user_reason|markdown }}
-                        </aside>
-                    {% elif grant.revoked %}
-                        <aside class="danger">
-                            <header>Previous access revoked</header>
-                            {{ grant.user_reason|markdown }}
-                        </aside>
-                    {% elif grant.expired %}
-                        <aside class="danger">
-                            <header>Access expired</header>
-                            <p>Expired on {{ grant.expires }}</p>
-                        </aside>
-                    {% elif grant.expiring %}
-                        <aside class="warning">
-                            <header>Access expiring</header>
-                            <p>Expiring on {{ grant.expires }}</p>
-                        </aside>
-                    {% endif %}
->>>>>>> b02d3744
                 </div>
             </div>
             {% endfor %}
