{% extends 'layout.html' %}
{% load markdown_deux_tags country_tags %}

{% get_country user=request.user as user_country %}

{% block breadcrumbs %}
<ol class="breadcrumb">
    <li  class="breadcrumb-item">JASMIN Services</li>
    <li class="breadcrumb-item">
        <a class="breadcrumb-link" style="text-decoration: none;" href="{% url 'jasmin_services:my_services'%}">
            {{ service.category }}
        </a>
    </li>
    <li class="breadcrumb-item active">{{ service.name }}</li>
</ol>
{% endblock %}

{% block content_header %}{{ block.super }}
<div class="container">
    <div class="row">
        <div class="col-md-12">
            {% include "jasmin_services/includes/service_tabs.html" %}
        </div>
    </div>
</div>
{% endblock %}

{% block content %}
<script type="text/javascript">
    // Initially, hide any secondary rows
    // By inserting this using Javascript, we ensure the rows are visible for
    // people without Javascript
    document.write('<style>.access-table > tbody > tr:not(:first-child) { display: none; }</style>')
</script>

<div class="container">
    <div class="row">
        <div class="col-lg-7 col-md-6">
            {% if service.instution_countries and user_country not in service.instution_countries %}
                <div class="alert alert-warning text-center">
                    <div style="margin-bottom: 0.4em;"><i class="fa fa-fw fa-exclamation-triangle"></i> Your institution is not on the list of allowed institutions {{ user_country }}</div>
                </div>
            {% endif %}
            {% block description %}
                {% if service.description %}
                    {{ service.description|markdown }}
                {% else %}
                    <p>{{ service.summary }}</p>
                {% endif %}
            {% endblock %}
        </div>
<<<<<<< HEAD
        <div class="col-lg-5 col-md-6">
            {% if not requests and not grants and roles|length == 1 %}
                <div class="well text-center">
                    <a class="btn btn-primary btn-lg {% if service.instution_countries and user_country not in service.instution_countries %} disabled {% endif %}"
                    href="{% url 'jasmin_services:role_apply' category=roles.0.service.category.name service=roles.0.service.name role=roles.0.name %}">
                        <i class="fa fa-fw fa-plus"></i> Apply for access
                    </a>
                </div>
            {% else %}
                {% if grants %}
                    <div class="panel panel-default">
                        <div class="panel-heading"><h3 class="panel-title">Current Access</h3></div>
                        <table class="table table-hover access-table">
                            <thead>
                                <tr>
                                    <th></th>
                                    <th>Role</th>
                                    <th>Status</th>
                                    <th>Expires</th>
                                    <th></th>
                                </tr>
                            </thead>
                            {% for role, role_grants in grants %}
                                {% for grant in role_grants %}
                                    <tbody>
                                        {% url 'jasmin_services:role_apply' category=service.category.name service=service.name role=role.name bool_grant=1 previous=grant.pk as apply_url %}
                                        {% if grant.revoked %}
                                            <tr class="danger">
                                                <td class="text-danger" style="width: 1%;"><i class="fa fa-fw fa-ban"></i></td>
                                        {% elif grant.expired %}
                                            <tr class="danger">
                                                <td class="text-danger" style="width: 1%;"><i class="fa fa-fw fa-clock"></i></td>
                                        {% elif grant.expiring %}
                                            <tr class="warning">
                                                <td class="text-warning" style="width: 1%;"><i class="fa fa-fw fa-clock"></i></td>
                                        {% elif grant %}
                                            <tr class="success">
                                                <td class="text-success" style="width: 1%;"><i class="fa fa-fw fa-check"></i></td>
                                        {% else %}
                                            <tr class="active">
                                                <td class="text-muted" style="width: 1%;"><i class="far fa-fw fa-circle"></i></td>
                                        {% endif %}
                                            <td><code>{{ role.name }}</code></td>
                                            {% if grant.revoked %}
                                                <td><code>REVOKED</code></td>
                                            {% elif grant.expired %}
                                                <td><code>EXPIRED</code></td>
                                            {% elif grant.expiring %}
                                                <td><code>EXPIRING</code></td>
                                            {% elif grant %}
                                                <td><code>ACTIVE</code></td>
                                            {% else %}
                                                <td><code>-</code></td>
                                            {% endif %}
                                            <td>{{ grant.expires }}</td>
                                            {% if grant.revoked %}
                                                <td style="width: 1%;">
                                                    <a class="btn btn-primary btn-sm btn-block {% if service.instution_countries and user_country not in service.instution_countries %} disabled {% endif %}" href="{{ apply_url }}">
                                                        <i class="fa fa-fw fa-plus"></i> Apply again
                                                    </a>
                                                </td>
                                            {% else %}
                                                <td style="width: 1%;">
                                                    <a class="btn btn-primary btn-sm btn-block {% if service.instution_countries and user_country not in service.instution_countries %} disabled {% endif %}" href="{{ apply_url }}">
                                                        <i class="fa fa-fw fa-sync-alt"></i> Apply extend
                                                    </a>
                                                </td>
                                            {% endif %}
                                        </tr>
                                        {% if role_grants|length > 1 %}
                                            <tr>
                                                <th class="text-muted" colspan="2">Reason:</th>
                                                <td colspan="3"><blockquote class="active">{{ grant.meta_data.reason|markdown }}</blockquote></td>
                                            </tr>
                                        {% endif %}
                                        {% if grant.revoked %}
                                            <tr>
                                                <th class="text-muted" colspan="2">Reason:</th>
                                                <td colspan="3"><blockquote class="danger">{{ grant.user_reason|markdown }}</blockquote></td>
                                            </tr>
                                        {% endif %}
                                    </tbody>
                                {% endfor %}
                            {% endfor %}
                        </table>
                    </div>
                {% endif %}
                {% if requests %}
                    <div class="panel panel-default">
                        <div class="panel-heading"><h3 class="panel-title">Current Requests</h3></div>
                        <table class="table table-hover access-table">
                            <thead>
=======
    {% else %}
        {% if requests %}
            <div class="panel panel-default">
                <div class="panel-heading"><h3 class="panel-title">Current Requests</h3></div>
                <table class="table table-hover access-table">
                    <thead>
                        <tr>
                            <th></th>
                            <th>Role</th>
                            <th>Status</th>
                            <th>Requested</th>
                            <th></th>
                        </tr>
                    </thead>
                    {% for req in requests %}
                        <tbody>
                            {% if req.rejected %}
                                <tr class="danger">
                                    <td class="text-danger" style="width: 1%;">
                                        {% if req.incomplete %}
                                            <i class="fa fa-fw fa-info-circle"></i>
                                        {% else %}
                                            <i class="fa fa-fw fa-ban"></i>
                                        {% endif %} 
                                    </td>
                            {% elif req.pending %}
                                <tr class="active">
                                    <td class="text-muted" style="width: 1%;"><i class="fa fa-fw fa-hourglass-half"></i></td>
                            {% else %}
                                <tr class="success">
                                    <td class="text-success" style="width: 1%;"><i class="fa fa-fw fa-check"></i></td>
                            {% endif %}
                                <td><code>{{ req.role.name }}</code></td>
                                <td><code>
                                    {% if req.approved %}
                                        APPROVED
                                    {% elif req.rejected %}
                                        {% if req.incomplete %}
                                            INCOMPLETE
                                        {% else %}
                                            REJECTED
                                        {% endif %}
                                    {% else %}
                                        PENDING
                                    {% endif %}
                                </code></td>
                                <td>{{ req.requested_at.date }}</td>
                                {% if req.rejected %}
                                    <td style="width: 1%;">
                                        <a class="btn btn-success btn-sm btn-block"
                                           href="{% url 'jasmin_services:role_apply' category=service.category.name service=service.name role=req.role.name %}">
                                            {% if req.incomplete %}
                                                <i class="fa fa-fw fa-info"></i> Add info
                                            {% else %}
                                                <i class="fa fa-fw fa-refresh"></i> Apply again
                                            {% endif %}
                                        </a>
                                    </td>
                                {% else %}
                                    <td></td>
                                {% endif %}
                            </tr>
                            {% if req.rejected %}
>>>>>>> b02d3744
                                <tr>
                                    <th></th>
                                    <th>Role</th>
                                    <th>Status</th>
                                    <th>Requested</th>
                                    <th></th>
                                </tr>
                            </thead>
                            {% for role, role_requests in requests %}
                                {% for req in role_requests %}
                                    {% url 'jasmin_services:role_apply' category=service.category.name service=service.name role=role.name bool_grant=0 previous=req.pk as apply_url %}
                                    <tbody>
                                        {% if req.rejected %}
                                            <tr class="danger">
                                                <td class="text-danger" style="width: 1%;"><i class="fa fa-fw fa-ban"></i></td>
                                        {% elif req.pending %}
                                            <tr class="active">
                                                <td class="text-muted" style="width: 1%;"><i class="fa fa-fw fa-hourglass-half"></i></td>
                                        {% else %}
                                            <tr class="success">
                                                <td class="text-success" style="width: 1%;"><i class="fa fa-fw fa-check"></i></td>
                                        {% endif %}
                                            <td><code>{{ req.access.role.name }}</code></td>
                                            {% if req.approved %}
                                                <td><code>APPROVED</code></td>
                                            {% elif req.rejected %}
                                                <td><code>REJECTED</code></td>
                                            {% else %}
                                                <td><code>PENDING</code></td>
                                            {% endif %}
                                            <td>{{ req.requested_at.date }}</td>
                                            {% if req.rejected %}
                                                <td style="width: 1%;">
                                                    <a class="btn btn-primary btn-sm btn-block"
                                                    href="{{ apply_url }}">
                                                        <i class="fa fa-fw fa-sync-alt"></i> Apply again
                                                    </a>
                                                </td>
                                            {% else %}
                                                <td></td>
                                            {% endif %}
                                        </tr>
                                        {% if req.rejected %}
                                            <tr>
                                                <th colspan="2" class="text-muted">Reason:</th>
                                                <td colspan="3">
                                                    <blockquote class="danger">{{ req.user_reason|markdown }}</blockquote>
                                                </td>
                                            </tr>
                                        {% endif %}
                                    </tbody>
                                {% endfor %}
                            {% endfor %}
                        </table>
                    </div>
                {% endif %}
                {% if roles %}
                    <div class="panel panel-default">
                        <div class="panel-heading"><h3 class="panel-title">Apply for Access</h3></div>
                        <table class="table table-hover access-table">
                            <thead>
                                <tr>
                                    <th></th>
                                    <th>Role</th>
                                    <th></th><th></th><th></th>
                                </tr>
                            </thead>
                            {% for role in roles %}
                                <tbody>
                                    <tr class="active">
                                        <td class="text-muted" style="width: 1%;"><i class="far fa-fw fa-circle"></i></td>
                                        <td><code>{{ role.name }}</code></td>
                                        <td></td>
                                        <td style="width: 1%;">
                                            <a class="btn btn-primary btn-sm btn-block"
                                            href="{% url 'jasmin_services:role_apply' category=service.category.name service=service.name role=role.name %}">
                                                <i class="fa fa-fw fa-plus"></i> Apply
                                            </a>
                                        </td>
                                    </tr>
                                  </tbody>
                            {% endfor %}
                        </table>
                    </div>
                {% endif %}
            {% endif %}
        </div>
    </div>
</div>
{% endblock %}

{% block tail_js_extra %}
<script type="text/javascript">
    var $multiple = $('.access-table > tbody > tr:nth-child(2)').parent();
    $multiple.first().children('tr').show();
    var $controlRows = $multiple.children('tr:first-child');
    $controlRows.css('cursor', 'pointer');
    $controlRows.tooltip({
        'placement' : 'auto left',
        'title' : 'Click for reason',
        'trigger' : 'manual',
        'container' : 'body'
    })
    $controlRows.hover(
        function() {
            var $row = $(this);
            if( $row.siblings(':nth-child(2)').is(':visible') ) return;
            $row.tooltip('show');
        },
        function() {
            $(this).tooltip('hide');
        }
    );
    $controlRows.click(function() {
        $controlRows.tooltip('hide');
        var $tbody = $(this).parent();
        $multiple.not($tbody).children('tr:not(:first-child)').hide();
        $tbody.children('tr').show();
    });
</script>
{% endblock %}<|MERGE_RESOLUTION|>--- conflicted
+++ resolved
@@ -49,7 +49,6 @@
                 {% endif %}
             {% endblock %}
         </div>
-<<<<<<< HEAD
         <div class="col-lg-5 col-md-6">
             {% if not requests and not grants and roles|length == 1 %}
                 <div class="well text-center">
@@ -142,71 +141,6 @@
                         <div class="panel-heading"><h3 class="panel-title">Current Requests</h3></div>
                         <table class="table table-hover access-table">
                             <thead>
-=======
-    {% else %}
-        {% if requests %}
-            <div class="panel panel-default">
-                <div class="panel-heading"><h3 class="panel-title">Current Requests</h3></div>
-                <table class="table table-hover access-table">
-                    <thead>
-                        <tr>
-                            <th></th>
-                            <th>Role</th>
-                            <th>Status</th>
-                            <th>Requested</th>
-                            <th></th>
-                        </tr>
-                    </thead>
-                    {% for req in requests %}
-                        <tbody>
-                            {% if req.rejected %}
-                                <tr class="danger">
-                                    <td class="text-danger" style="width: 1%;">
-                                        {% if req.incomplete %}
-                                            <i class="fa fa-fw fa-info-circle"></i>
-                                        {% else %}
-                                            <i class="fa fa-fw fa-ban"></i>
-                                        {% endif %} 
-                                    </td>
-                            {% elif req.pending %}
-                                <tr class="active">
-                                    <td class="text-muted" style="width: 1%;"><i class="fa fa-fw fa-hourglass-half"></i></td>
-                            {% else %}
-                                <tr class="success">
-                                    <td class="text-success" style="width: 1%;"><i class="fa fa-fw fa-check"></i></td>
-                            {% endif %}
-                                <td><code>{{ req.role.name }}</code></td>
-                                <td><code>
-                                    {% if req.approved %}
-                                        APPROVED
-                                    {% elif req.rejected %}
-                                        {% if req.incomplete %}
-                                            INCOMPLETE
-                                        {% else %}
-                                            REJECTED
-                                        {% endif %}
-                                    {% else %}
-                                        PENDING
-                                    {% endif %}
-                                </code></td>
-                                <td>{{ req.requested_at.date }}</td>
-                                {% if req.rejected %}
-                                    <td style="width: 1%;">
-                                        <a class="btn btn-success btn-sm btn-block"
-                                           href="{% url 'jasmin_services:role_apply' category=service.category.name service=service.name role=req.role.name %}">
-                                            {% if req.incomplete %}
-                                                <i class="fa fa-fw fa-info"></i> Add info
-                                            {% else %}
-                                                <i class="fa fa-fw fa-refresh"></i> Apply again
-                                            {% endif %}
-                                        </a>
-                                    </td>
-                                {% else %}
-                                    <td></td>
-                                {% endif %}
-                            </tr>
-                            {% if req.rejected %}
->>>>>>> b02d3744
                                 <tr>
                                     <th></th>
                                     <th>Role</th>
@@ -221,8 +155,14 @@
                                     <tbody>
                                         {% if req.rejected %}
                                             <tr class="danger">
-                                                <td class="text-danger" style="width: 1%;"><i class="fa fa-fw fa-ban"></i></td>
-                                        {% elif req.pending %}
+                                                <td class="text-danger" style="width: 1%;">
+                                                    {% if req.incomplete %}
+                                                        <i class="fa fa-fw fa-info-circle"></i>
+                                                    {% else %}
+                                                        <i class="fa fa-fw fa-ban"></i>
+                                                    {% endif %} 
+                                                </td>
+                                            {% elif req.pending %}
                                             <tr class="active">
                                                 <td class="text-muted" style="width: 1%;"><i class="fa fa-fw fa-hourglass-half"></i></td>
                                         {% else %}
@@ -230,19 +170,29 @@
                                                 <td class="text-success" style="width: 1%;"><i class="fa fa-fw fa-check"></i></td>
                                         {% endif %}
                                             <td><code>{{ req.access.role.name }}</code></td>
-                                            {% if req.approved %}
-                                                <td><code>APPROVED</code></td>
-                                            {% elif req.rejected %}
-                                                <td><code>REJECTED</code></td>
-                                            {% else %}
-                                                <td><code>PENDING</code></td>
-                                            {% endif %}
+                                            <td><code>
+                                                {% if req.approved %}
+                                                    APPROVED
+                                                {% elif req.rejected %}
+                                                    {% if req.incomplete %}
+                                                        INCOMPLETE
+                                                    {% else %}
+                                                        REJECTED
+                                                    {% endif %}
+                                                {% else %}
+                                                    PENDING
+                                                {% endif %}
+                                            </code></td>
                                             <td>{{ req.requested_at.date }}</td>
                                             {% if req.rejected %}
                                                 <td style="width: 1%;">
                                                     <a class="btn btn-primary btn-sm btn-block"
                                                     href="{{ apply_url }}">
-                                                        <i class="fa fa-fw fa-sync-alt"></i> Apply again
+                                                        {% if req.incomplete %}
+                                                            <i class="fa fa-fw fa-info"></i> Add info
+                                                        {% else %}
+                                                            <i class="fa fa-fw fa-refresh"></i> Apply again
+                                                        {% endif %}
                                                     </a>
                                                 </td>
                                             {% else %}
