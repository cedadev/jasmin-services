{% extends 'layout.html' %}
{% load markdown_deux_tags country_tags %}

{% get_country user=request.user as user_country %}

{% block breadcrumbs %}
<<<<<<< HEAD
    <nav aria-label="breadcrumb">
        <ol class="breadcrumb">
            <li class="breadcrumb-item">JASMIN Services</li>
            <li class="breadcrumb-item"><a href="{% url 'jasmin_services:service_list' category=service.category.name %}">{{ service.category }}</a></li>
            <li class="breadcrumb-item active" aria-current="page">{{ service.name }}</li>
        </ol>
    </nav>
{% endblock %}

{% block content_header %}{{ block.super }}
    <div class="row py-2">
=======
<ol class="breadcrumb">
    <li  class="breadcrumb-item">JASMIN Services</li>
    <li class="breadcrumb-item">
        <a class="breadcrumb-link" style="text-decoration: none;" href="{% url 'jasmin_services:my_services'%}">
            {{ service.category }}
        </a>
    </li>
    <li class="breadcrumb-item active">{{ service.name }}</li>
</ol>
{% endblock %}

{% block content_header %}{{ block.super }}
<div class="container">
    <div class="row">
>>>>>>> d4f930cb
        <div class="col-md-12">
            {% include "jasmin_services/includes/service_tabs.html" %}
        </div>
    </div>
{% endblock %}

{% block content_panel %}
    <div class="row">
        <script type="text/javascript">
            // Initially, hide any secondary rows
            // By inserting this using Javascript, we ensure the rows are visible for
            // people without Javascript
            document.write('<style>.access-table > tbody > tr:not(:first-child) { display: none; }</style>')
        </script>

<<<<<<< HEAD
=======
<div class="container">
    <div class="row">
>>>>>>> d4f930cb
        <div class="col-lg-7 col-md-6">
            {% if service.instution_countries and user_country not in service.instution_countries %}
                <div class="alert alert-warning text-center">
                    <div style="margin-bottom: 0.4em;"><i class="fa fa-fw fa-exclamation-triangle"></i> Your institution is not on the list of allowed institutions {{ user_country }}</div>
                </div>
            {% endif %}
            {% block description %}
                {% if service.description %}
                    {{ service.description|markdown }}
                {% else %}
                    <p>{{ service.summary }}</p>
                {% endif %}
            {% endblock %}
        </div>
        <div class="col-lg-5 col-md-6">
            {% if not requests and not grants and roles|length == 1 %}
                <div class="well text-center">
<<<<<<< HEAD
                    <a class="btn btn-success btn-lg {% if service.instution_countries and user_country not in service.instution_countries %} disabled {% endif %}"
=======
                    <a class="btn btn-primary btn-lg {% if service.instution_countries and user_country not in service.instution_countries %} disabled {% endif %}"
>>>>>>> d4f930cb
                    href="{% url 'jasmin_services:role_apply' category=roles.0.service.category.name service=roles.0.service.name role=roles.0.name %}">
                        <i class="fa fa-fw fa-plus"></i> Apply for access
                    </a>
                </div>
            {% else %}
                {% if grants %}
<<<<<<< HEAD
                    <div class="card">
                        <div class="card-header">
                            <h3 class="card-title">Current Access</h3>
                        </div>
=======
                    <div class="panel panel-default">
                        <div class="panel-heading"><h3 class="panel-title">Current Access</h3></div>
>>>>>>> d4f930cb
                        <table class="table table-hover access-table">
                            <thead>
                                <tr>
                                    <th></th>
                                    <th>Role</th>
                                    <th>Status</th>
                                    <th>Expires</th>
                                    <th></th>
                                </tr>
                            </thead>
                            {% for role, role_grants in grants %}
                                {% for grant in role_grants %}
<<<<<<< HEAD
                                    {% url 'jasmin_services:role_apply' category=service.category.name service=service.name role=role.name bool_grant=1 previous=grant.pk as apply_url %}
                                    <tbody>
=======
                                    <tbody>
                                        {% url 'jasmin_services:role_apply' category=service.category.name service=service.name role=role.name bool_grant=1 previous=grant.pk as apply_url %}
>>>>>>> d4f930cb
                                        {% if grant.revoked %}
                                            <tr class="danger">
                                                <td class="text-danger" style="width: 1%;"><i class="fa fa-fw fa-ban"></i></td>
                                        {% elif grant.expired %}
                                            <tr class="danger">
<<<<<<< HEAD
                                                <td class="text-danger" style="width: 1%;"><i class="far fa-fw fa-clock"></i></td>
                                        {% elif grant.expiring %}
                                            <tr class="warning">
                                                <td class="text-warning" style="width: 1%;"><i class="far fa-fw fa-clock"></i></td>
=======
                                                <td class="text-danger" style="width: 1%;"><i class="fa fa-fw fa-clock"></i></td>
                                        {% elif grant.expiring %}
                                            <tr class="warning">
                                                <td class="text-warning" style="width: 1%;"><i class="fa fa-fw fa-clock"></i></td>
>>>>>>> d4f930cb
                                        {% elif grant %}
                                            <tr class="success">
                                                <td class="text-success" style="width: 1%;"><i class="fa fa-fw fa-check"></i></td>
                                        {% else %}
                                            <tr class="active">
                                                <td class="text-muted" style="width: 1%;"><i class="far fa-fw fa-circle"></i></td>
                                        {% endif %}
<<<<<<< HEAD
                                        <td><code>{{ role.name }}</code></td>
                                        {% if grant.revoked %}
                                            <td><code>REVOKED</code></td>
                                        {% elif grant.expired %}
                                            <td><code>EXPIRED</code></td>
                                        {% elif grant.expiring %}
                                            <td><code>EXPIRING</code></td>
                                        {% elif grant %}
                                            <td><code>ACTIVE</code></td>
                                        {% else %}
                                            <td><code>-</code></td>
                                        {% endif %}
                                        <td>{{ grant.expires }}</td>
                                        {% if grant.revoked %}
                                            <td style="width: 1%;">
                                                <a class="btn btn-success btn-sm btn-block {% if service.instution_countries and user_country not in service.instution_countries %} disabled {% endif %}" href="{{ apply_url }}">
                                                    <i class="fa fa-fw fa-plus"></i> Apply again
                                                </a>
                                            </td>
                                        {% else %}
                                            <td style="width: 1%;">
                                                <a class="btn btn-success btn-sm btn-block {% if service.instution_countries and user_country not in service.instution_countries %} disabled {% endif %}" href="{{ apply_url }}">
                                                    <i class="fa fa-fw fa-sync-alt"></i> Apply extend
                                                </a>
                                            </td>
                                        {% endif %}
                                        </tr>
                                        {% if role_grants|length > 1 %}
                                            <tr>
                                                <th class="text-muted" colspan="2">Reason:</th>
                                                <td colspan="3"><blockquote class="active">{{ grant.meta_data.reason|markdown }}</blockquote></td>
                                            </tr>
                                        {% endif %}
                                        {% if grant.revoked %}
                                            <tr>
                                                <th class="text-muted" colspan="2">Reason:</th>
                                                <td colspan="3"><blockquote class="danger">{{ grant.user_reason|markdown }}</blockquote></td>
                                            </tr>
                                        {% endif %}
                                    </tbody>
                                {% endfor %}
                            {% endfor %}
                        </table>
                    </div>
                {% endif %}
                {% if requests %}
                    <div class="card">
                        <div class="card-header">
                            <h3 class="card-title">Current Requests</h3>
                        </div>
                        <table class="table table-hover access-table">
                            <thead>
                                <tr>
                                    <th></th>
                                    <th>Role</th>
                                    <th>Status</th>
                                    <th>Requested</th>
                                    <th></th>
                                </tr>
                            </thead>
                            {% for role, role_requests in requests %}
                                {% for req in role_requests %}
                                    {% url 'jasmin_services:role_apply' category=service.category.name service=service.name role=role.name bool_grant=0 previous=req.pk as apply_url %}
                                    <tbody>
                                        {% if req.rejected %}
                                            <tr class="danger">
                                                <td class="text-danger" style="width: 1%;"><i class="fa fa-fw fa-ban"></i></td>
                                        {% elif req.pending %}
                                            <tr class="active">
                                                <td class="text-muted" style="width: 1%;"><i class="fa fa-fw fa-hourglass-half"></i></td>
                                        {% else %}
                                            <tr class="success">
                                                <td class="text-success" style="width: 1%;"><i class="fa fa-fw fa-check"></i></td>
                                        {% endif %}
=======
                                            <td><code>{{ role.name }}</code></td>
                                            {% if grant.revoked %}
                                                <td><code>REVOKED</code></td>
                                            {% elif grant.expired %}
                                                <td><code>EXPIRED</code></td>
                                            {% elif grant.expiring %}
                                                <td><code>EXPIRING</code></td>
                                            {% elif grant %}
                                                <td><code>ACTIVE</code></td>
                                            {% else %}
                                                <td><code>-</code></td>
                                            {% endif %}
                                            <td>{{ grant.expires }}</td>
                                            {% if grant.revoked %}
                                                <td style="width: 1%;">
                                                    <a class="btn btn-primary btn-sm btn-block {% if service.instution_countries and user_country not in service.instution_countries %} disabled {% endif %}" href="{{ apply_url }}">
                                                        <i class="fa fa-fw fa-plus"></i> Apply again
                                                    </a>
                                                </td>
                                            {% else %}
                                                <td style="width: 1%;">
                                                    <a class="btn btn-primary btn-sm btn-block {% if service.instution_countries and user_country not in service.instution_countries %} disabled {% endif %}" href="{{ apply_url }}">
                                                        <i class="fa fa-fw fa-sync-alt"></i> Apply extend
                                                    </a>
                                                </td>
                                            {% endif %}
                                        </tr>
                                        {% if role_grants|length > 1 %}
                                            <tr>
                                                <th class="text-muted" colspan="2">Reason:</th>
                                                <td colspan="3"><blockquote class="active">{{ grant.meta_data.reason|markdown }}</blockquote></td>
                                            </tr>
                                        {% endif %}
                                        {% if grant.revoked %}
                                            <tr>
                                                <th class="text-muted" colspan="2">Reason:</th>
                                                <td colspan="3"><blockquote class="danger">{{ grant.user_reason|markdown }}</blockquote></td>
                                            </tr>
                                        {% endif %}
                                    </tbody>
                                {% endfor %}
                            {% endfor %}
                        </table>
                    </div>
                {% endif %}
                {% if requests %}
                    <div class="panel panel-default">
                        <div class="panel-heading"><h3 class="panel-title">Current Requests</h3></div>
                        <table class="table table-hover access-table">
                            <thead>
                                <tr>
                                    <th></th>
                                    <th>Role</th>
                                    <th>Status</th>
                                    <th>Requested</th>
                                    <th></th>
                                </tr>
                            </thead>
                            {% for role, role_requests in requests %}
                                {% for req in role_requests %}
                                    {% url 'jasmin_services:role_apply' category=service.category.name service=service.name role=role.name bool_grant=0 previous=req.pk as apply_url %}
                                    <tbody>
                                        {% if req.rejected %}
                                            <tr class="danger">
                                                <td class="text-danger" style="width: 1%;">
                                                    {% if req.incomplete %}
                                                        <i class="fa fa-fw fa-info-circle"></i>
                                                    {% else %}
                                                        <i class="fa fa-fw fa-ban"></i>
                                                    {% endif %} 
                                                </td>
                                            {% elif req.pending %}
                                            <tr class="active">
                                                <td class="text-muted" style="width: 1%;"><i class="fa fa-fw fa-hourglass-half"></i></td>
                                        {% else %}
                                            <tr class="success">
                                                <td class="text-success" style="width: 1%;"><i class="fa fa-fw fa-check"></i></td>
                                        {% endif %}
>>>>>>> d4f930cb
                                            <td><code>{{ req.access.role.name }}</code></td>
                                            <td><code>
                                                {% if req.approved %}
                                                    APPROVED
                                                {% elif req.rejected %}
                                                    {% if req.incomplete %}
                                                        INCOMPLETE
                                                    {% else %}
                                                        REJECTED
                                                    {% endif %}
                                                {% else %}
                                                    PENDING
                                                {% endif %}
                                            </code></td>
                                            <td>{{ req.requested_at.date }}</td>
                                            {% if req.rejected %}
<<<<<<< HEAD
                                                <td>
                                                    <button type="button"
                                                        class="btn btn-danger btn-sm"
                                                        data-bs-toggle="popover"
                                                        title="Reason"
                                                        data-bs-html="true"
                                                        data-bs-content="{{ req.user_reason|markdown}}"
                                                        data-bs-placement="left"
                                                    >See Reason</button>
                                                    <a class="btn btn-success btn-sm"
                                                        href="{{ apply_url }}">
                                                        {% if req.incomplete %}
                                                            <i class="fas fa-fw fa-info"></i> Add info
                                                        {% else %}
                                                            <i class="fas fa-fw fa-sync"></i> Apply again
=======
                                                <td style="width: 1%;">
                                                    <a class="btn btn-primary btn-sm btn-block"
                                                    href="{{ apply_url }}">
                                                        {% if req.incomplete %}
                                                            <i class="fa fa-fw fa-info"></i> Add info
                                                        {% else %}
                                                            <i class="fa fa-fw fa-refresh"></i> Apply again
>>>>>>> d4f930cb
                                                        {% endif %}
                                                    </a>
                                                </td>
                                            {% else %}
                                                <td></td>
                                            {% endif %}
                                        </tr>
                                        {% if req.rejected %}
                                            <tr>
                                                <th colspan="2" class="text-muted">Reason:</th>
                                                <td colspan="3">
                                                    <blockquote class="danger">{{ req.user_reason|markdown }}</blockquote>
                                                </td>
                                            </tr>
                                        {% endif %}
                                    </tbody>
                                {% endfor %}
                            {% endfor %}
                        </table>
                    </div>
                {% endif %}
                {% if roles %}
                    <div class="panel panel-default">
                        <div class="panel-heading"><h3 class="panel-title">Apply for Access</h3></div>
                        <table class="table table-hover access-table">
                            <thead>
                                <tr>
                                    <th></th>
                                    <th>Role</th>
                                    <th></th><th></th><th></th>
                                </tr>
                            </thead>
                            {% for role in roles %}
                                <tbody>
                                    <tr class="active">
                                        <td class="text-muted" style="width: 1%;"><i class="far fa-fw fa-circle"></i></td>
                                        <td><code>{{ role.name }}</code></td>
                                        <td></td>
                                        <td style="width: 1%;">
<<<<<<< HEAD
                                            <a class="btn btn-success btn-sm btn-block"
=======
                                            <a class="btn btn-primary btn-sm btn-block"
>>>>>>> d4f930cb
                                            href="{% url 'jasmin_services:role_apply' category=service.category.name service=service.name role=role.name %}">
                                                <i class="fa fa-fw fa-plus"></i> Apply
                                            </a>
                                        </td>
                                    </tr>
                                  </tbody>
                            {% endfor %}
                        </table>
                    </div>
                {% endif %}
            {% endif %}
        </div>
    </div>
</div>
{% endblock %}

{% block tail_js_extra %}
<script type="text/javascript">
    var $multiple = $('.access-table > tbody > tr:nth-child(2)').parent();
    $multiple.first().children('tr').show();
    var $controlRows = $multiple.children('tr:first-child');
    $controlRows.css('cursor', 'pointer');
    $controlRows.tooltip({
        'placement' : 'auto left',
        'title' : 'Click for reason',
        'trigger' : 'manual',
        'container' : 'body'
    })
    $controlRows.hover(
        function() {
            var $row = $(this);
            if( $row.siblings(':nth-child(2)').is(':visible') ) return;
            $row.tooltip('show');
        },
        function() {
            $(this).tooltip('hide');
        }
    );
    $controlRows.click(function() {
        $controlRows.tooltip('hide');
        var $tbody = $(this).parent();
        $multiple.not($tbody).children('tr:not(:first-child)').hide();
        $tbody.children('tr').show();
    });
</script>
{% endblock content_panel %}<|MERGE_RESOLUTION|>--- conflicted
+++ resolved
@@ -4,7 +4,6 @@
 {% get_country user=request.user as user_country %}
 
 {% block breadcrumbs %}
-<<<<<<< HEAD
     <nav aria-label="breadcrumb">
         <ol class="breadcrumb">
             <li class="breadcrumb-item">JASMIN Services</li>
@@ -16,22 +15,6 @@
 
 {% block content_header %}{{ block.super }}
     <div class="row py-2">
-=======
-<ol class="breadcrumb">
-    <li  class="breadcrumb-item">JASMIN Services</li>
-    <li class="breadcrumb-item">
-        <a class="breadcrumb-link" style="text-decoration: none;" href="{% url 'jasmin_services:my_services'%}">
-            {{ service.category }}
-        </a>
-    </li>
-    <li class="breadcrumb-item active">{{ service.name }}</li>
-</ol>
-{% endblock %}
-
-{% block content_header %}{{ block.super }}
-<div class="container">
-    <div class="row">
->>>>>>> d4f930cb
         <div class="col-md-12">
             {% include "jasmin_services/includes/service_tabs.html" %}
         </div>
@@ -47,11 +30,6 @@
             document.write('<style>.access-table > tbody > tr:not(:first-child) { display: none; }</style>')
         </script>
 
-<<<<<<< HEAD
-=======
-<div class="container">
-    <div class="row">
->>>>>>> d4f930cb
         <div class="col-lg-7 col-md-6">
             {% if service.instution_countries and user_country not in service.instution_countries %}
                 <div class="alert alert-warning text-center">
@@ -69,26 +47,17 @@
         <div class="col-lg-5 col-md-6">
             {% if not requests and not grants and roles|length == 1 %}
                 <div class="well text-center">
-<<<<<<< HEAD
                     <a class="btn btn-success btn-lg {% if service.instution_countries and user_country not in service.instution_countries %} disabled {% endif %}"
-=======
-                    <a class="btn btn-primary btn-lg {% if service.instution_countries and user_country not in service.instution_countries %} disabled {% endif %}"
->>>>>>> d4f930cb
                     href="{% url 'jasmin_services:role_apply' category=roles.0.service.category.name service=roles.0.service.name role=roles.0.name %}">
                         <i class="fa fa-fw fa-plus"></i> Apply for access
                     </a>
                 </div>
             {% else %}
                 {% if grants %}
-<<<<<<< HEAD
                     <div class="card">
                         <div class="card-header">
                             <h3 class="card-title">Current Access</h3>
                         </div>
-=======
-                    <div class="panel panel-default">
-                        <div class="panel-heading"><h3 class="panel-title">Current Access</h3></div>
->>>>>>> d4f930cb
                         <table class="table table-hover access-table">
                             <thead>
                                 <tr>
@@ -101,29 +70,17 @@
                             </thead>
                             {% for role, role_grants in grants %}
                                 {% for grant in role_grants %}
-<<<<<<< HEAD
                                     {% url 'jasmin_services:role_apply' category=service.category.name service=service.name role=role.name bool_grant=1 previous=grant.pk as apply_url %}
                                     <tbody>
-=======
-                                    <tbody>
-                                        {% url 'jasmin_services:role_apply' category=service.category.name service=service.name role=role.name bool_grant=1 previous=grant.pk as apply_url %}
->>>>>>> d4f930cb
                                         {% if grant.revoked %}
                                             <tr class="danger">
                                                 <td class="text-danger" style="width: 1%;"><i class="fa fa-fw fa-ban"></i></td>
                                         {% elif grant.expired %}
                                             <tr class="danger">
-<<<<<<< HEAD
                                                 <td class="text-danger" style="width: 1%;"><i class="far fa-fw fa-clock"></i></td>
                                         {% elif grant.expiring %}
                                             <tr class="warning">
                                                 <td class="text-warning" style="width: 1%;"><i class="far fa-fw fa-clock"></i></td>
-=======
-                                                <td class="text-danger" style="width: 1%;"><i class="fa fa-fw fa-clock"></i></td>
-                                        {% elif grant.expiring %}
-                                            <tr class="warning">
-                                                <td class="text-warning" style="width: 1%;"><i class="fa fa-fw fa-clock"></i></td>
->>>>>>> d4f930cb
                                         {% elif grant %}
                                             <tr class="success">
                                                 <td class="text-success" style="width: 1%;"><i class="fa fa-fw fa-check"></i></td>
@@ -131,7 +88,6 @@
                                             <tr class="active">
                                                 <td class="text-muted" style="width: 1%;"><i class="far fa-fw fa-circle"></i></td>
                                         {% endif %}
-<<<<<<< HEAD
                                         <td><code>{{ role.name }}</code></td>
                                         {% if grant.revoked %}
                                             <td><code>REVOKED</code></td>
@@ -182,79 +138,6 @@
                         <div class="card-header">
                             <h3 class="card-title">Current Requests</h3>
                         </div>
-                        <table class="table table-hover access-table">
-                            <thead>
-                                <tr>
-                                    <th></th>
-                                    <th>Role</th>
-                                    <th>Status</th>
-                                    <th>Requested</th>
-                                    <th></th>
-                                </tr>
-                            </thead>
-                            {% for role, role_requests in requests %}
-                                {% for req in role_requests %}
-                                    {% url 'jasmin_services:role_apply' category=service.category.name service=service.name role=role.name bool_grant=0 previous=req.pk as apply_url %}
-                                    <tbody>
-                                        {% if req.rejected %}
-                                            <tr class="danger">
-                                                <td class="text-danger" style="width: 1%;"><i class="fa fa-fw fa-ban"></i></td>
-                                        {% elif req.pending %}
-                                            <tr class="active">
-                                                <td class="text-muted" style="width: 1%;"><i class="fa fa-fw fa-hourglass-half"></i></td>
-                                        {% else %}
-                                            <tr class="success">
-                                                <td class="text-success" style="width: 1%;"><i class="fa fa-fw fa-check"></i></td>
-                                        {% endif %}
-=======
-                                            <td><code>{{ role.name }}</code></td>
-                                            {% if grant.revoked %}
-                                                <td><code>REVOKED</code></td>
-                                            {% elif grant.expired %}
-                                                <td><code>EXPIRED</code></td>
-                                            {% elif grant.expiring %}
-                                                <td><code>EXPIRING</code></td>
-                                            {% elif grant %}
-                                                <td><code>ACTIVE</code></td>
-                                            {% else %}
-                                                <td><code>-</code></td>
-                                            {% endif %}
-                                            <td>{{ grant.expires }}</td>
-                                            {% if grant.revoked %}
-                                                <td style="width: 1%;">
-                                                    <a class="btn btn-primary btn-sm btn-block {% if service.instution_countries and user_country not in service.instution_countries %} disabled {% endif %}" href="{{ apply_url }}">
-                                                        <i class="fa fa-fw fa-plus"></i> Apply again
-                                                    </a>
-                                                </td>
-                                            {% else %}
-                                                <td style="width: 1%;">
-                                                    <a class="btn btn-primary btn-sm btn-block {% if service.instution_countries and user_country not in service.instution_countries %} disabled {% endif %}" href="{{ apply_url }}">
-                                                        <i class="fa fa-fw fa-sync-alt"></i> Apply extend
-                                                    </a>
-                                                </td>
-                                            {% endif %}
-                                        </tr>
-                                        {% if role_grants|length > 1 %}
-                                            <tr>
-                                                <th class="text-muted" colspan="2">Reason:</th>
-                                                <td colspan="3"><blockquote class="active">{{ grant.meta_data.reason|markdown }}</blockquote></td>
-                                            </tr>
-                                        {% endif %}
-                                        {% if grant.revoked %}
-                                            <tr>
-                                                <th class="text-muted" colspan="2">Reason:</th>
-                                                <td colspan="3"><blockquote class="danger">{{ grant.user_reason|markdown }}</blockquote></td>
-                                            </tr>
-                                        {% endif %}
-                                    </tbody>
-                                {% endfor %}
-                            {% endfor %}
-                        </table>
-                    </div>
-                {% endif %}
-                {% if requests %}
-                    <div class="panel panel-default">
-                        <div class="panel-heading"><h3 class="panel-title">Current Requests</h3></div>
                         <table class="table table-hover access-table">
                             <thead>
                                 <tr>
@@ -285,7 +168,6 @@
                                             <tr class="success">
                                                 <td class="text-success" style="width: 1%;"><i class="fa fa-fw fa-check"></i></td>
                                         {% endif %}
->>>>>>> d4f930cb
                                             <td><code>{{ req.access.role.name }}</code></td>
                                             <td><code>
                                                 {% if req.approved %}
@@ -302,7 +184,6 @@
                                             </code></td>
                                             <td>{{ req.requested_at.date }}</td>
                                             {% if req.rejected %}
-<<<<<<< HEAD
                                                 <td>
                                                     <button type="button"
                                                         class="btn btn-danger btn-sm"
@@ -318,15 +199,6 @@
                                                             <i class="fas fa-fw fa-info"></i> Add info
                                                         {% else %}
                                                             <i class="fas fa-fw fa-sync"></i> Apply again
-=======
-                                                <td style="width: 1%;">
-                                                    <a class="btn btn-primary btn-sm btn-block"
-                                                    href="{{ apply_url }}">
-                                                        {% if req.incomplete %}
-                                                            <i class="fa fa-fw fa-info"></i> Add info
-                                                        {% else %}
-                                                            <i class="fa fa-fw fa-refresh"></i> Apply again
->>>>>>> d4f930cb
                                                         {% endif %}
                                                     </a>
                                                 </td>
@@ -366,11 +238,7 @@
                                         <td><code>{{ role.name }}</code></td>
                                         <td></td>
                                         <td style="width: 1%;">
-<<<<<<< HEAD
                                             <a class="btn btn-success btn-sm btn-block"
-=======
-                                            <a class="btn btn-primary btn-sm btn-block"
->>>>>>> d4f930cb
                                             href="{% url 'jasmin_services:role_apply' category=service.category.name service=service.name role=role.name %}">
                                                 <i class="fa fa-fw fa-plus"></i> Apply
                                             </a>
