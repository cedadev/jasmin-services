{% extends 'layout.html' %}
{% load markdown_deux_tags service_tags %}

{% block head_title %}{{ service }} | JASMIN Accounts Portal{% endblock %}
{% block page_title %}<code>{{ service }}</code>{% endblock %}

{% block breadcrumbs %}
<<<<<<< HEAD
<ol class="breadcrumb">
    <li class="breadcrumb-item">JASMIN Services</li>
    <li class="breadcrumb-item">
        <a class="breadcrumb-link" href="{% url 'jasmin_services:service_list' category=service.category.name %}">{{ service.category }}</a>
    </li>
    <li  class="breadcrumb-item active">{{ service.name }}</li>
</ol>
{% endblock %}

{% block content_header %}{{ block.super }}
<div class="container">
=======
    <ol class="breadcrumb">
        <li class="breadcrumb-item">JASMIN Services</li>
        <li class="breadcrumb-item">
            <a href="{% url 'jasmin_services:service_list' category=service.category.name %}">{{ service.category }}</a>
        </li>
        <li class="breadcrumb-item active">{{ service.name }}</li>
    </ol>
{% endblock %}

{% block content_header %}{{ block.super }}
>>>>>>> a86206ae
    <div class="row">
        <div class="col-md-12">
            {% include "jasmin_services/includes/service_tabs.html" %}
        </div>
    </div>
{% endblock %}

<<<<<<< HEAD
{% block content %}
{# Only show the filters if there are enough grants #}
{% if grants.paginator.num_pages > 1 or preserved_filters %}
<div class="container">
    <div class="col-md-12 hidden-sm hidden-xs">
        <p>
            <button id="toggle-filters" class="btn btn-default">
                <i class="fa fa-fw {% if preserved_filters %}fa-toggle-on{% else %}fa-toggle-off{% endif %}"></i>&nbsp;
                Toggle filters
            </button>
        </p>
    </div>
    <script type="text/javascript">
        $('body').on('click', '#toggle-filters', function() {
            $('#filters').toggleClass('hidden-md').toggleClass('hidden-lg');
            $(this).find('i').toggleClass('fa-toggle-on').toggleClass('fa-toggle-off');
            $('#filters + div').toggleClass('col-md-12').toggleClass('col-md-9');
        });
    </script>

    <div id="filters" class="col-md-3{% if not preserved_filters %} hidden-md hidden-lg{% endif %}">
        <nav id="filters-nav" class="navbar navbar-default navbar-vertical" role="navigation">
            <div class="navbar-header">
                <button type="button" class="navbar-toggle collapsed"
                        data-toggle="collapse" data-target="#filters-nav .navbar-collapse" aria-expanded="false">
                    <span class="sr-only">Toggle Navigation</span>
                    <span class="icon-bar"></span>
                    <span class="icon-bar"></span>
                    <span class="icon-bar"></span>
                </button>
                <span class="navbar-brand">Filter grants</span>
=======
{% block content_panel %}
    <div class="row">
        {# Only show the filters if there are enough grants #}
        {% if grants.paginator.num_pages > 1 or preserved_filters %}
            <div class="col-md-12 d-none d-md-block">
                <p>
                    <button
                        id="toggle-filters"
                        class="btn btn-default"
                        data-bs-toggle="collapse"
                        data-bs-target="#filters"
                    >
                        <i class="fas fa-fw {% if preserved_filters %}fa-toggle-on{% else %}fa-toggle-off{% endif %}"></i>&nbsp;
                        Toggle filters
                    </button>
                </p>
>>>>>>> a86206ae
            </div>
        {% endif %}
    </div>
    <div class="d-flex">
        <div id="filters" class="{% if preserved_filters %}show{% endif %} collapse collapse-horizontal">
            <div style="width: 8vw;" class="card me-2">
                <div class="card-header">
                    <h3>Filters</h3>
                </div>
                <div class="card-body">
                    <form class="" action="" method="GET">
                        <input type="hidden" name="_apply_filters" value="1" />
                        <input type="hidden" name="page" value="1" />
                        {% if roles|length > 1 %}
                            <div class="row mt-2">
                                <h4>Role</h4>
                            </div>
                            {% for role in roles %}
                                <div class="row">
                                    <label>
                                        <input type="checkbox" name="{{ role.name }}" {% if role.checked %}checked{% endif %} value="1" />
                                        <code>{{ role.name }}</code>
                                    </label>
                                </div>
                            {% endfor %}
                        {% elif roles %}
                            <input type="hidden" name="{{ roles.0.name }}" value="1" />
                        {% endif %}
                        <div class="row mt-2">
                            <h4>Status</h4>
                        </div>
                        {% for status in statuses %}
                            <div class="row">
                                <label>
                                    <input type="checkbox" name="{{ status.name }}" {% if status.checked %}checked{% endif %} value="1" />
                                    <code>{{ status.name|upper }}</code>
                                </label>
                            </div>
                        {% endfor %}
                        <button type="submit" class="btn btn-primary mt-1">Apply</button>
                    </form>
                </div>
            </div>
<<<<<<< HEAD
        </nav>
    </div>
    {% if preserved_filters %}
        <div class="col-md-9 table-responsive">
    {% else %}
        <div class="col-md-12 table-responsive">
    {% endif %}
{% else %}
    <div class="col-md-12 table-responsive">
{% endif %}
    <table class="table grants-table">
        <caption class="clearfix">
            {% with total=grants.paginator.count %}
                <span class="pull-left">{{ total }} grant{{ total|pluralize }} / {{ n_users }} user{{ n_users|pluralize }}</span>
                {% if grants.has_other_pages %}
                    <ul class="pull-right pagination pagination-sm">
                        {% if grants.has_previous %}
                            <li><a title="Previous" href="?page={{ grants.previous_page_number }}{% if preserved_filters %}&{{ preserved_filters }}{% endif %}">&laquo;</a></li>
                        {% else %}
                            <li class="disabled"><a title="Previous" href="#">&laquo;</a></li>
                        {% endif %}
                        <li class="page-info"><span>Page {{ grants.number }} of {{ grants.paginator.num_pages }}</span></li>
                        {% if grants.has_next %}
                            <li><a title="Next" href="?page={{ grants.next_page_number }}{% if preserved_filters %}&{{ preserved_filters }}{% endif %}">&raquo;</a></li>
                        {% else %}
                            <li class="disabled"><a title="Next" href="#">&raquo;</a></li>
                        {% endif %}
                    </ul>
                {% endif %}
            {% endwith %}
        </caption>
        <thead>
            <tr>
                <th>Username</th>
                <th>Name</th>
                <th>Institution</th>
                <th></th>
                <th>Role</th>
                <th>Status</th>
                <th>Expires</th>
                <th style="white-space: nowrap;">Granted By</th>
            </tr>
        </thead>
        <tbody>
            {% regroup grants by access.user as grouped_grants %}
            {% for user, grants in grouped_grants %}
                {% for grant in grants %}
                    {% if grant.revoked %}
                        <tr class="danger">
                    {% elif grant.expired %}
                        <tr class="danger">
                    {% elif grant.expiring %}
                        <tr class="warning">
                    {% else %}
                        <tr class="success">
                    {% endif %}
                        {% if forloop.first %}
                            {# Disable the coloring for the user info cells #}
                            <td style="background-color: inherit !important;" rowspan="{{ grants|length }}"><code>{{ user.username }}</code></td>
                            <td style="background-color: inherit !important;" rowspan="{{ grants|length }}">{{ user.get_full_name }}</td>
                            <td style="background-color: inherit !important; border-right: 1px solid #ddd;" rowspan="{{ grants|length }}">{{ user.institution }}</td>
                        {% endif %}
                        {% if grant.revoked %}
                            <td class="text-danger"><i class="fa fa-fw fa-ban"></i></td>
                        {% elif grant.expired %}
                            <td class="text-danger"><i class="fa fa-fw fa-clock"></i></td>
                        {% elif grant.expiring %}
                            <td class="text-warning"><i class="fa fa-fw fa-clock"></i></td>
                        {% else %}
                            <td class="text-success"><i class="fa fa-fw fa-check"></i></td>
                        {% endif %}
                        <td><code>{{ grant.access.role.name }}</code></td>
                        {% if grant.revoked %}
                            <td><code>REVOKED</code></td>
                        {% elif grant.expired %}
                            <td><code>EXPIRED</code></td>
                        {% elif grant.expiring %}
                            <td><code>EXPIRING</code></td>
                        {% else %}
                            <td><code>ACTIVE</code></td>
                        {% endif %}
                        <td style="white-space: nowrap;">{{ grant.expires }}</td>
                        <td><code>{{ grant.granted_by }}</code></td>
                    </tr>
                {% endfor %}
            {% endfor %}
        </tbody>
    </table>
</div>
</div>
=======
        </div>
        <div class="table-responsive flex-grow-1">
            <table class="table grants-table">
                <caption class="clearfix">
                    {% with total=grants.paginator.count %}
                        <span class="pull-left">{{ total }} grant{{ total|pluralize }} / {{ n_users }} user{{ n_users|pluralize }}</span>
                        {% if grants.has_other_pages %}
                            <ul class="pull-right pagination pagination-sm">
                                {% if grants.has_previous %}
                                    <li><a title="Previous" href="?page={{ grants.previous_page_number }}{% if preserved_filters %}&{{ preserved_filters }}{% endif %}">&laquo;</a></li>
                                {% else %}
                                    <li class="disabled"><a title="Previous" href="#">&laquo;</a></li>
                                {% endif %}
                                <li class="page-info"><span>Page {{ grants.number }} of {{ grants.paginator.num_pages }}</span></li>
                                {% if grants.has_next %}
                                    <li><a title="Next" href="?page={{ grants.next_page_number }}{% if preserved_filters %}&{{ preserved_filters }}{% endif %}">&raquo;</a></li>
                                {% else %}
                                    <li class="disabled"><a title="Next" href="#">&raquo;</a></li>
                                {% endif %}
                            </ul>
                        {% endif %}
                    {% endwith %}
                </caption>
                <thead>
                    <tr>
                        <th>Username</th>
                        <th>Name</th>
                        <th>Institution</th>
                        <th></th>
                        <th>Role</th>
                        <th>Status</th>
                        <th>Expires</th>
                        <th style="white-space: nowrap;">Granted By</th>
                    </tr>
                </thead>
                <tbody>
                    {% regroup grants by user as grouped_grants %}
                    {% for user, grants in grouped_grants %}
                        {% for grant in grants %}
                            {% if grant.revoked %}
                                <tr class="danger">
                            {% elif grant.expired %}
                                <tr class="danger">
                            {% elif grant.expiring %}
                                <tr class="warning">
                            {% else %}
                                <tr class="success">
                            {% endif %}
                            {% if forloop.first %}
                                {# Disable the coloring for the user info cells #}
                                <td style="background-color: inherit !important;" rowspan="{{ grants|length }}"><code>{{ user.username }}</code></td>
                                <td style="background-color: inherit !important;" rowspan="{{ grants|length }}">{{ user.get_full_name }}</td>
                                <td style="background-color: inherit !important; border-right: 1px solid #ddd;" rowspan="{{ grants|length }}">{{ user.institution }}</td>
                            {% endif %}
                            {% if grant.revoked %}
                                <td class="text-danger"><i class="fa fa-fw fa-ban"></i></td>
                            {% elif grant.expired %}
                                <td class="text-danger"><i class="fa fa-fw fa-clock-o"></i></td>
                            {% elif grant.expiring %}
                                <td class="text-warning"><i class="fa fa-fw fa-clock-o"></i></td>
                            {% else %}
                                <td class="text-success"><i class="fa fa-fw fa-check"></i></td>
                            {% endif %}
                            <td><code>{{ grant.role.name }}</code></td>
                            {% if grant.revoked %}
                                <td><code>REVOKED</code></td>
                            {% elif grant.expired %}
                                <td><code>EXPIRED</code></td>
                            {% elif grant.expiring %}
                                <td><code>EXPIRING</code></td>
                            {% else %}
                                <td><code>ACTIVE</code></td>
                            {% endif %}
                            <td style="white-space: nowrap;">{{ grant.expires }}</td>
                            <td><code>{{ grant.granted_by }}</code></td>
                            </tr>
                        {% endfor %}
                    {% endfor %}
                </tbody>
            </table>
        </div>
{% endblock %}

{% block js_page %}
    <script type="text/javascript">
        $('body').on('click', '#toggle-filters', function() {
            $(this).find('i').toggleClass('fa-toggle-on').toggleClass('fa-toggle-off');
        });
    </script>
>>>>>>> a86206ae
{% endblock %}<|MERGE_RESOLUTION|>--- conflicted
+++ resolved
@@ -5,19 +5,6 @@
 {% block page_title %}<code>{{ service }}</code>{% endblock %}
 
 {% block breadcrumbs %}
-<<<<<<< HEAD
-<ol class="breadcrumb">
-    <li class="breadcrumb-item">JASMIN Services</li>
-    <li class="breadcrumb-item">
-        <a class="breadcrumb-link" href="{% url 'jasmin_services:service_list' category=service.category.name %}">{{ service.category }}</a>
-    </li>
-    <li  class="breadcrumb-item active">{{ service.name }}</li>
-</ol>
-{% endblock %}
-
-{% block content_header %}{{ block.super }}
-<div class="container">
-=======
     <ol class="breadcrumb">
         <li class="breadcrumb-item">JASMIN Services</li>
         <li class="breadcrumb-item">
@@ -28,7 +15,6 @@
 {% endblock %}
 
 {% block content_header %}{{ block.super }}
->>>>>>> a86206ae
     <div class="row">
         <div class="col-md-12">
             {% include "jasmin_services/includes/service_tabs.html" %}
@@ -36,39 +22,6 @@
     </div>
 {% endblock %}
 
-<<<<<<< HEAD
-{% block content %}
-{# Only show the filters if there are enough grants #}
-{% if grants.paginator.num_pages > 1 or preserved_filters %}
-<div class="container">
-    <div class="col-md-12 hidden-sm hidden-xs">
-        <p>
-            <button id="toggle-filters" class="btn btn-default">
-                <i class="fa fa-fw {% if preserved_filters %}fa-toggle-on{% else %}fa-toggle-off{% endif %}"></i>&nbsp;
-                Toggle filters
-            </button>
-        </p>
-    </div>
-    <script type="text/javascript">
-        $('body').on('click', '#toggle-filters', function() {
-            $('#filters').toggleClass('hidden-md').toggleClass('hidden-lg');
-            $(this).find('i').toggleClass('fa-toggle-on').toggleClass('fa-toggle-off');
-            $('#filters + div').toggleClass('col-md-12').toggleClass('col-md-9');
-        });
-    </script>
-
-    <div id="filters" class="col-md-3{% if not preserved_filters %} hidden-md hidden-lg{% endif %}">
-        <nav id="filters-nav" class="navbar navbar-default navbar-vertical" role="navigation">
-            <div class="navbar-header">
-                <button type="button" class="navbar-toggle collapsed"
-                        data-toggle="collapse" data-target="#filters-nav .navbar-collapse" aria-expanded="false">
-                    <span class="sr-only">Toggle Navigation</span>
-                    <span class="icon-bar"></span>
-                    <span class="icon-bar"></span>
-                    <span class="icon-bar"></span>
-                </button>
-                <span class="navbar-brand">Filter grants</span>
-=======
 {% block content_panel %}
     <div class="row">
         {# Only show the filters if there are enough grants #}
@@ -85,7 +38,6 @@
                         Toggle filters
                     </button>
                 </p>
->>>>>>> a86206ae
             </div>
         {% endif %}
     </div>
@@ -129,98 +81,6 @@
                     </form>
                 </div>
             </div>
-<<<<<<< HEAD
-        </nav>
-    </div>
-    {% if preserved_filters %}
-        <div class="col-md-9 table-responsive">
-    {% else %}
-        <div class="col-md-12 table-responsive">
-    {% endif %}
-{% else %}
-    <div class="col-md-12 table-responsive">
-{% endif %}
-    <table class="table grants-table">
-        <caption class="clearfix">
-            {% with total=grants.paginator.count %}
-                <span class="pull-left">{{ total }} grant{{ total|pluralize }} / {{ n_users }} user{{ n_users|pluralize }}</span>
-                {% if grants.has_other_pages %}
-                    <ul class="pull-right pagination pagination-sm">
-                        {% if grants.has_previous %}
-                            <li><a title="Previous" href="?page={{ grants.previous_page_number }}{% if preserved_filters %}&{{ preserved_filters }}{% endif %}">&laquo;</a></li>
-                        {% else %}
-                            <li class="disabled"><a title="Previous" href="#">&laquo;</a></li>
-                        {% endif %}
-                        <li class="page-info"><span>Page {{ grants.number }} of {{ grants.paginator.num_pages }}</span></li>
-                        {% if grants.has_next %}
-                            <li><a title="Next" href="?page={{ grants.next_page_number }}{% if preserved_filters %}&{{ preserved_filters }}{% endif %}">&raquo;</a></li>
-                        {% else %}
-                            <li class="disabled"><a title="Next" href="#">&raquo;</a></li>
-                        {% endif %}
-                    </ul>
-                {% endif %}
-            {% endwith %}
-        </caption>
-        <thead>
-            <tr>
-                <th>Username</th>
-                <th>Name</th>
-                <th>Institution</th>
-                <th></th>
-                <th>Role</th>
-                <th>Status</th>
-                <th>Expires</th>
-                <th style="white-space: nowrap;">Granted By</th>
-            </tr>
-        </thead>
-        <tbody>
-            {% regroup grants by access.user as grouped_grants %}
-            {% for user, grants in grouped_grants %}
-                {% for grant in grants %}
-                    {% if grant.revoked %}
-                        <tr class="danger">
-                    {% elif grant.expired %}
-                        <tr class="danger">
-                    {% elif grant.expiring %}
-                        <tr class="warning">
-                    {% else %}
-                        <tr class="success">
-                    {% endif %}
-                        {% if forloop.first %}
-                            {# Disable the coloring for the user info cells #}
-                            <td style="background-color: inherit !important;" rowspan="{{ grants|length }}"><code>{{ user.username }}</code></td>
-                            <td style="background-color: inherit !important;" rowspan="{{ grants|length }}">{{ user.get_full_name }}</td>
-                            <td style="background-color: inherit !important; border-right: 1px solid #ddd;" rowspan="{{ grants|length }}">{{ user.institution }}</td>
-                        {% endif %}
-                        {% if grant.revoked %}
-                            <td class="text-danger"><i class="fa fa-fw fa-ban"></i></td>
-                        {% elif grant.expired %}
-                            <td class="text-danger"><i class="fa fa-fw fa-clock"></i></td>
-                        {% elif grant.expiring %}
-                            <td class="text-warning"><i class="fa fa-fw fa-clock"></i></td>
-                        {% else %}
-                            <td class="text-success"><i class="fa fa-fw fa-check"></i></td>
-                        {% endif %}
-                        <td><code>{{ grant.access.role.name }}</code></td>
-                        {% if grant.revoked %}
-                            <td><code>REVOKED</code></td>
-                        {% elif grant.expired %}
-                            <td><code>EXPIRED</code></td>
-                        {% elif grant.expiring %}
-                            <td><code>EXPIRING</code></td>
-                        {% else %}
-                            <td><code>ACTIVE</code></td>
-                        {% endif %}
-                        <td style="white-space: nowrap;">{{ grant.expires }}</td>
-                        <td><code>{{ grant.granted_by }}</code></td>
-                    </tr>
-                {% endfor %}
-            {% endfor %}
-        </tbody>
-    </table>
-</div>
-</div>
-=======
         </div>
         <div class="table-responsive flex-grow-1">
             <table class="table grants-table">
@@ -310,5 +170,4 @@
             $(this).find('i').toggleClass('fa-toggle-on').toggleClass('fa-toggle-off');
         });
     </script>
->>>>>>> a86206ae
 {% endblock %}