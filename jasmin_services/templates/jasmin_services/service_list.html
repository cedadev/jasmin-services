{% extends 'layout.html' %}

{% block page_title %}{{ current_category.long_name }}{% endblock %}

{% block breadcrumbs %}
<<<<<<< HEAD
<ol class="breadcrumb">
    <li class="breadcrumb-item">JASMIN Services</li>
    <li class="breadcrumb-item active">{{ current_category.long_name }}</li>
</ol>
{% endblock %}

{% block content %}
<div class="container">
    <div class="col-md-3">
        <nav id="categories-nav" class="navbar navbar-default navbar-vertical" role="navigation">
            <div class="navbar-header">
                <button type="button" class="navbar-toggle collapsed"
                        data-toggle="collapse" data-target="#categories-nav .navbar-collapse" aria-expanded="false">
                    <span class="sr-only">Toggle Navigation</span>
                    <span class="icon-bar"></span>
                    <span class="icon-bar"></span>
                    <span class="icon-bar"></span>
                </button>
                <span class="visible-sm visible-xs navbar-brand">Categories</span>
            </div>
    
            <div class="navbar-collapse collapse">
                <ul class="nav navbar-nav nav-stacked">
                    <li role="presentation"{% if current_category.name == 'my_services' %} class="active"{% endif %}>
                        <a href="{% url 'jasmin_services:my_services' %}">My Services</a>
                    </li>
                    <li role="separator" class="divider"></li>
                    <li class="nav-stacked-text"><h3 class="nav-stacked-title">Discover services</h3></li>
                    {% for name, long_name in categories %}
                        <li role="presentation"{% if name == current_category.name %} class="active"{% endif %}>
                            <a href="{% url 'jasmin_services:service_list' category=name %}">{{ long_name }}</a>
                        </li>
                    {% endfor %}
                </ul>
            </div>
        </nav>
    </div>
    <div class="col-md-9">
        {% block filter_form %}
            {% if page.paginator.num_pages > 1 or preserved_filters %}
                <div class="service-search well">
                    <form method="get" action="">
                        <div class="form-group">
                            <div class="input-group">
                                <input id="query" name="query" type="text" class="form-control"
                                        value="{{ request.GET.query }}" placeholder="Search {{ current_category.long_name }}" />
                                <span class="input-group-btn">
                                    <button type="submit" class="btn btn-primary">
                                        <i class="fa fa-fw fa-search"></i> Search
                                    </button>
                                </span>
                            </div>
                        </div>
                    </form>
                </div>
            {% endif %}
        {% endblock %}
    
        {% block pagination_top %}
            {% include "jasmin_services/includes/pagination_links.html" %}
        {% endblock %}
    
        {% block service_list %}
            {% block service_list_top %}{% endblock %}
            {% if services %}
                <div class="service-list">
=======
    <nav aria-label="breadcrumb">
        <ol class="breadcrumb">
            <li class="breadcrumb-item">JASMIN Services</li>
            <li class="breadcrumb-item active" aria-current="page">{{ current_category.long_name }}</li>
        </ol>
    </nav>
{% endblock %}

{% block content_panel %}
    <div class="row">
        <div class="col-md-3">
            <nav id="categories-nav" class="navbar navbar-light bg-light" role="navigation">
                <ul class="nav navbar-nav flex-column px-3 flex-fill">
                    <li class="nav-item">
                        <a class="nav-link navbar-brand" href="{% url 'jasmin_services:my_services' %}">My Services</a>
                    </li>
                    <span class="navbar-text navbar-brand">Discover Services</span>
                    <span class="navbar-text"><hr></span>
                    {% for name, long_name in categories %}
                        <li class="nav-item">
                            <a class="nav-link {% if name == current_category.name %}active{% endif %}"
                                href="{% url 'jasmin_services:service_list' category=name %}">
                                {{ long_name }}
                            </a>
                        </li>
                    {% endfor %}
                </ul>
            </nav>
        </div>
        <div class="col-md-9">
            {% block filter_form %}
                {% if page.paginator.num_pages > 1 or preserved_filters %}
                    <div class="service-search well">
                        <form method="get" action="">
                            <div class="form-group">
                                <div class="input-group">
                                    <input id="query" name="query" type="text" class="form-control"
                                        value="{{ request.GET.query }}" placeholder="Search {{ current_category.long_name }}" />
                                    <span class="input-group-btn">
                                        <button type="submit" class="btn btn-primary">
                                            <i class="fa fa-fw fa-search"></i> Search
                                        </button>
                                    </span>
                                </div>
                            </div>
                        </form>
                    </div>
                {% endif %}
            {% endblock %}

            {% block pagination_top %}
                {% include "jasmin_services/includes/pagination_links.html" %}
            {% endblock %}

            {% block service_list %}
                {% block service_list_top %}{% endblock %}
                {% if services %}
>>>>>>> a86206ae
                    {% for service, user_roles in services %}
                        {% block service_list_item %}
                            {% include "jasmin_services/includes/service_list_item.html" %}
                        {% endblock %}
                    {% endfor %}
<<<<<<< HEAD
                </div>
            {% else %}
                {% block no_services %}
                    <p class="alert alert-warning">
                        {% if preserved_filters %}
                            No matching services.
                        {% else %}
                            No services available.
                        {% endif %}
                    </p>
                {% endblock %}
            {% endif %}
            {% block service_list_bottom %}{% endblock %}
        {% endblock %}
    
        {% block pagination_bottom %}
            {% include "jasmin_services/includes/pagination_links.html" %}
        {% endblock %}
    </div>
</div>  
=======
                {% else %}
                    {% block no_services %}
                        <p class="alert alert-warning">
                            {% if preserved_filters %}
                                No matching services.
                            {% else %}
                                No services available.
                            {% endif %}
                        </p>
                    {% endblock %}
                {% endif %}
                {% block service_list_bottom %}{% endblock %}
            {% endblock %}

            {% block pagination_bottom %}
                {% include "jasmin_services/includes/pagination_links.html" %}
            {% endblock %}
        </div>
    </div>
>>>>>>> a86206ae

{% endblock content_panel %}<|MERGE_RESOLUTION|>--- conflicted
+++ resolved
@@ -3,42 +3,33 @@
 {% block page_title %}{{ current_category.long_name }}{% endblock %}
 
 {% block breadcrumbs %}
-<<<<<<< HEAD
-<ol class="breadcrumb">
-    <li class="breadcrumb-item">JASMIN Services</li>
-    <li class="breadcrumb-item active">{{ current_category.long_name }}</li>
-</ol>
+<nav aria-label="breadcrumb">
+    <ol class="breadcrumb">
+        <li class="breadcrumb-item">JASMIN Services</li>
+        <li class="breadcrumb-item active" aria-current="page">{{ current_category.long_name }}</li>
+    </ol>
+</nav>
 {% endblock %}
 
-{% block content %}
-<div class="container">
+{% block content_panel %}
+<div class="row">
     <div class="col-md-3">
-        <nav id="categories-nav" class="navbar navbar-default navbar-vertical" role="navigation">
-            <div class="navbar-header">
-                <button type="button" class="navbar-toggle collapsed"
-                        data-toggle="collapse" data-target="#categories-nav .navbar-collapse" aria-expanded="false">
-                    <span class="sr-only">Toggle Navigation</span>
-                    <span class="icon-bar"></span>
-                    <span class="icon-bar"></span>
-                    <span class="icon-bar"></span>
-                </button>
-                <span class="visible-sm visible-xs navbar-brand">Categories</span>
-            </div>
-    
-            <div class="navbar-collapse collapse">
-                <ul class="nav navbar-nav nav-stacked">
-                    <li role="presentation"{% if current_category.name == 'my_services' %} class="active"{% endif %}>
-                        <a href="{% url 'jasmin_services:my_services' %}">My Services</a>
+        <nav id="categories-nav" class="navbar navbar-light bg-light" role="navigation">
+            <ul class="nav navbar-nav flex-column px-3 flex-fill">
+                <li class="nav-item">
+                    <a class="nav-link navbar-brand" href="{% url 'jasmin_services:my_services' %}">My Services</a>
+                </li>
+                <span class="navbar-text navbar-brand">Discover Services</span>
+                <span class="navbar-text"><hr></span>
+                {% for name, long_name in categories %}
+                    <li class="nav-item">
+                        <a class="nav-link {% if name == current_category.name %}active{% endif %}"
+                            href="{% url 'jasmin_services:service_list' category=name %}">
+                            {{ long_name }}
+                        </a>
                     </li>
-                    <li role="separator" class="divider"></li>
-                    <li class="nav-stacked-text"><h3 class="nav-stacked-title">Discover services</h3></li>
-                    {% for name, long_name in categories %}
-                        <li role="presentation"{% if name == current_category.name %} class="active"{% endif %}>
-                            <a href="{% url 'jasmin_services:service_list' category=name %}">{{ long_name }}</a>
-                        </li>
-                    {% endfor %}
-                </ul>
-            </div>
+                {% endfor %}
+            </ul>
         </nav>
     </div>
     <div class="col-md-9">
@@ -69,73 +60,11 @@
         {% block service_list %}
             {% block service_list_top %}{% endblock %}
             {% if services %}
-                <div class="service-list">
-=======
-    <nav aria-label="breadcrumb">
-        <ol class="breadcrumb">
-            <li class="breadcrumb-item">JASMIN Services</li>
-            <li class="breadcrumb-item active" aria-current="page">{{ current_category.long_name }}</li>
-        </ol>
-    </nav>
-{% endblock %}
-
-{% block content_panel %}
-    <div class="row">
-        <div class="col-md-3">
-            <nav id="categories-nav" class="navbar navbar-light bg-light" role="navigation">
-                <ul class="nav navbar-nav flex-column px-3 flex-fill">
-                    <li class="nav-item">
-                        <a class="nav-link navbar-brand" href="{% url 'jasmin_services:my_services' %}">My Services</a>
-                    </li>
-                    <span class="navbar-text navbar-brand">Discover Services</span>
-                    <span class="navbar-text"><hr></span>
-                    {% for name, long_name in categories %}
-                        <li class="nav-item">
-                            <a class="nav-link {% if name == current_category.name %}active{% endif %}"
-                                href="{% url 'jasmin_services:service_list' category=name %}">
-                                {{ long_name }}
-                            </a>
-                        </li>
-                    {% endfor %}
-                </ul>
-            </nav>
-        </div>
-        <div class="col-md-9">
-            {% block filter_form %}
-                {% if page.paginator.num_pages > 1 or preserved_filters %}
-                    <div class="service-search well">
-                        <form method="get" action="">
-                            <div class="form-group">
-                                <div class="input-group">
-                                    <input id="query" name="query" type="text" class="form-control"
-                                        value="{{ request.GET.query }}" placeholder="Search {{ current_category.long_name }}" />
-                                    <span class="input-group-btn">
-                                        <button type="submit" class="btn btn-primary">
-                                            <i class="fa fa-fw fa-search"></i> Search
-                                        </button>
-                                    </span>
-                                </div>
-                            </div>
-                        </form>
-                    </div>
-                {% endif %}
-            {% endblock %}
-
-            {% block pagination_top %}
-                {% include "jasmin_services/includes/pagination_links.html" %}
-            {% endblock %}
-
-            {% block service_list %}
-                {% block service_list_top %}{% endblock %}
-                {% if services %}
->>>>>>> a86206ae
                     {% for service, user_roles in services %}
                         {% block service_list_item %}
                             {% include "jasmin_services/includes/service_list_item.html" %}
                         {% endblock %}
                     {% endfor %}
-<<<<<<< HEAD
-                </div>
             {% else %}
                 {% block no_services %}
                     <p class="alert alert-warning">
@@ -155,26 +84,5 @@
         {% endblock %}
     </div>
 </div>  
-=======
-                {% else %}
-                    {% block no_services %}
-                        <p class="alert alert-warning">
-                            {% if preserved_filters %}
-                                No matching services.
-                            {% else %}
-                                No services available.
-                            {% endif %}
-                        </p>
-                    {% endblock %}
-                {% endif %}
-                {% block service_list_bottom %}{% endblock %}
-            {% endblock %}
-
-            {% block pagination_bottom %}
-                {% include "jasmin_services/includes/pagination_links.html" %}
-            {% endblock %}
-        </div>
-    </div>
->>>>>>> a86206ae
 
 {% endblock content_panel %}