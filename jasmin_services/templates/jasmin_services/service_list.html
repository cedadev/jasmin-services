--- conflicted
+++ resolved
@@ -19,8 +19,12 @@
                 <li class="nav-item">
                     <a class="nav-link navbar-brand" href="{% url 'jasmin_services:my_services' %}">My Services</a>
                 </li>
-                <span class="navbar-text navbar-brand">Discover Services</span>
-                <span class="navbar-text"><hr></span>
+                <li class="nav-item">
+                    <li class="nav-item">
+                        <span class="nav-link text-decoration-none"><hr></span>
+                    </li>
+                    <h4 class="nav-link text-decoration-none">Discover Services</h4>
+                </li>
                 {% for name, long_name in categories %}
                     <li class="nav-item">
                         <a class="nav-link {% if name == current_category.name %}active{% endif %}"
@@ -28,7 +32,6 @@
                             {{ long_name }}
                         </a>
                     </li>
-<<<<<<< HEAD
                 {% endfor %}
             </ul>
         </nav>
@@ -36,39 +39,12 @@
     <div class="col-md-9">
         {% block filter_form %}
             {% if page.paginator.num_pages > 1 or preserved_filters %}
-                <div class="service-search well">
+                <div class="card my-3">
                     <form method="get" action="">
                         <div class="form-group">
                             <div class="input-group">
                                 <input id="query" name="query" type="text" class="form-control"
-=======
-                    <li class="nav-item">
-                    <li class="nav-item">
-                    <span class="nav-link text-decoration-none"><hr></span>
-                    </li>
-                    <h4 class="nav-link text-decoration-none">Discover Services</h4>
-                    </li>
-                    {% for name, long_name in categories %}
-                        <li class="nav-item">
-                            <a class="nav-link {% if name == current_category.name %}active{% endif %}"
-                                href="{% url 'jasmin_services:service_list' category=name %}">
-                                {{ long_name }}
-                            </a>
-                        </li>
-                    {% endfor %}
-                </ul>
-            </nav>
-        </div>
-        <div class="col-md-9">
-            {% block filter_form %}
-                {% if page.paginator.num_pages > 1 or preserved_filters %}
-                    <div class="card my-3">
-                        <form method="get" action="">
-                            <div class="form-group">
-                                <div class="input-group">
-                                    <input id="query" name="query" type="text" class="form-control"
->>>>>>> 83c908d4
-                                        value="{{ request.GET.query }}" placeholder="Search {{ current_category.long_name }}" />
+                                    value="{{ request.GET.query }}" placeholder="Search {{ current_category.long_name }}" />
                                 <span class="input-group-btn">
                                     <button type="submit" class="btn btn-primary">
                                         <i class="fa fa-fw fa-search"></i> Search
