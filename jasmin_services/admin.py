"""
Registration of models for the JASMIN services app with the admin interface.
"""

__author__ = "Matt Pryor"
__copyright__ = "Copyright 2015 UK Science and Technology Facilities Council"

from datetime import date
from urllib.parse import urlparse

from django.contrib import admin
from django.urls import reverse, resolve, Resolver404
from django.db import models
from django.contrib.contenttypes.models import ContentType
from django.conf.urls import url
from django.contrib.admin.options import IS_POPUP_VAR
from django.shortcuts import render, redirect
from django.contrib import messages
from django.contrib.admin.utils import quote
from django import http
from django.utils.safestring import mark_safe
from django.contrib.auth.models import Permission
from django.core.mail import EmailMessage
from django.template.loader import render_to_string

from polymorphic.admin import (
    PolymorphicParentModelAdmin,
    PolymorphicChildModelAdmin,
    PolymorphicChildModelFilter
)

from jasmin_metadata.models import Metadatum, Form
from jasmin_metadata.admin import HasMetadataModelAdmin

from .models import (
    Category, Service, Role, RoleObjectPermission,
    Access, Grant, Request, RequestState,
    Behaviour, LdapTagBehaviour, LdapGroupBehaviour, JoinJISCMailListBehaviour
)
from .forms import AdminDecisionForm, LdapGroupBehaviourAdminForm, admin_message_form_factory
from .actions import (
    synchronise_service_access, send_expiry_notifications, remind_pending
)
from .widgets import AdminGfkContentTypeWidget, AdminGfkObjectIdWidget


class GroupAdmin(admin.ModelAdmin):
    list_display = ('name', 'description', 'num_members')
    search_fields = ('name', 'member_uids')
    fieldsets = (
        (None, {
            'fields': ('name', 'description', 'member_uids'),
        }),
    )
    superuser_fieldsets = (
        (None, {
            'fields': ('name', 'description', 'member_uids'),
        }),
        ('Derived / Calculated Fields', {
            'fields' : ('gidNumber', ),
            'classes' : ('collapse', )
        })
   )

    def get_queryset(self, request):
        return super().get_queryset(request).annotate(
            num_members = models.Count('member_uids')
        )

    def get_fieldsets(self, request, obj = None):
        if request.user.is_superuser:
            return self.superuser_fieldsets
        else:
            return self.fieldsets

    def get_readonly_fields(self, request, obj = None):
        # Name is readonly unless creating
        return ('name', ) if obj else ()

    def num_members(self, obj):
        return obj.num_members
    num_members.description = 'Number of members'
    num_members.short_description = '# members'
    num_members.admin_order_field = 'num_members'


# Register the LDAP group models defined in settings using this admin
from django.conf import settings
from . import models as service_models
for grp in settings.JASMIN_SERVICES['LDAP_GROUPS']:
    admin.site.register(getattr(service_models, grp['MODEL_NAME']), GroupAdmin)


class ServiceInline(admin.TabularInline):
    model = Service
    fields = ('name_html', 'summary', 'hidden', 'position')
    readonly_fields = fields[:-1]
    max_num = 0
    can_delete = False
    show_change_link = True

    def name_html(self, obj):
        return mark_safe('<code>{}</code>'.format(obj.name))
    name_html.short_description = 'name'


@admin.register(Category)
class CategoryAdmin(admin.ModelAdmin):
    inlines = (ServiceInline, )
    list_display = ('name', 'long_name', 'position', 'num_services')
    list_editable = ('position', )
    search_fields = ('name', 'long_name', 'service__name')

    def num_services(self, obj):
        return obj.services.count()
    num_services.short_description = '# Services'


class RoleInline(admin.TabularInline):
    model = Role
    fields = ('name_html', 'description', 'hidden', 'position')
    readonly_fields = fields[:-1]
    max_num = 0
    can_delete = False
    show_change_link = True

    def name_html(self, obj):
        return mark_safe('<code>{}</code>'.format(obj.name))
    name_html.short_description = 'name'


@admin.register(Service)
class ServiceAdmin(admin.ModelAdmin):
    inlines = (RoleInline, )
    list_display = ('full_name', 'summary', 'hidden', 'position')
    list_editable = ('position', )
    list_filter = ('category', 'hidden')
    search_fields = ('category__long_name', 'category__name', 'name', 'summary')
    list_select_related = ('category', )

    def full_name(self, obj):
        return str(obj)
    full_name.short_description = 'Name'

    def get_role_permissions(self):
        return (
            Permission.objects.get(
                content_type = ContentType.objects.get_for_model(Role),
                codename = 'view_users_role',
            ),
            Permission.objects.get(
                content_type = ContentType.objects.get_for_model(Role),
                codename = 'send_message_role',
            ),
            Permission.objects.get(
                content_type = ContentType.objects.get_for_model(Request),
                codename = 'decide_request',
            ),
        )

    def create_role_object_permissions(self, role, target_role):
        permissions = self.get_role_permissions()
        RoleObjectPermission.objects.bulk_create([
            RoleObjectPermission(
                role = role,
                permission =  permission,
                content_type = ContentType.objects.get_for_model(target_role),
                object_pk = target_role.pk
            )
            for permission in permissions
        ])

    def save_related(self, request, form, formsets, change):
        super().save_related(request, form, formsets, change)
        # If creating the service, create the default roles
        from django.conf import settings
        default_form = Form.objects.get(pk = settings.JASMIN_SERVICES['DEFAULT_METADATA_FORM'])
        if not change:
            service = form.instance
            # Create the three default roles
            user_role, _ = service.roles.get_or_create(
                name = 'USER',
                defaults = dict(
                    description = 'Standard user role',
                    hidden = False,
                    position = 100,
                    metadata_form = default_form
                )
            )
            deputy_role, _ = service.roles.get_or_create(
                name = 'DEPUTY',
                defaults = dict(
                    description = 'Service deputy manager role',
                    hidden = True,
                    position = 200,
                    metadata_form = default_form
                )
            )
            self.create_role_object_permissions(deputy_role, user_role)
            manager_role, _ = service.roles.get_or_create(
                name = 'MANAGER',
                defaults = dict(
                    description = 'Service manager role',
                    hidden = True,
                    position = 300,
                    metadata_form = default_form
                )
            )
            self.create_role_object_permissions(manager_role, user_role)
            self.create_role_object_permissions(manager_role, deputy_role)

    def get_urls(self):
        return [
            url(
                r'^(?P<service>[\w-]+)/message/$',
                self.admin_site.admin_view(self.support_message),
                name = 'jasmin_services_support_message'
            ),
        ] + super().get_urls()

    def support_message(self, request, service):
        service = Service.objects.get(pk=service)
        MessageForm = admin_message_form_factory(service)
        if request.method == 'POST':
            form = MessageForm(request.POST)
            if form.is_valid():
                EmailMessage(
                    subject = form.cleaned_data['subject'],
                    body = render_to_string('admin/jasmin_services/service/email_message.txt', {
                        'sender': 'JASMIN Support',
                        'message': form.cleaned_data['message'],
                        'reply_to': settings.JASMIN_SUPPORT_EMAIL,
                    }),
                    bcc = [u.email for u in form.cleaned_data['users']],
                    from_email = settings.JASMIN_SUPPORT_EMAIL,
                    reply_to = [settings.JASMIN_SUPPORT_EMAIL]
                ).send()
                messages.success(request, 'Message sent')
                return redirect('/admin/jasmin_services/service/{}'.format(service.pk))
            else:
                messages.error(request, 'Error with one or more fields')
        else:
            form = MessageForm()
        context = {
            'title' : '{}: Send Support Message'.format(service.name),
            'form': form,
            'opts': self.model._meta,
            'service': service,
            'media' : self.media + form.media,
        }
        context.update(self.admin_site.each_context(request))
        request.current_app = self.admin_site.name
        return render(request, 'admin/jasmin_services/service/message.html', context)


class BehaviourInline(admin.StackedInline):
    class Media:
        js = ('admin/js/jquery.init.js', 'admin/js/collapsible_inlines.js', )

    model = Role.behaviours.through
    extra = 0


@admin.register(Permission)
class PermissionAdmin(admin.ModelAdmin):
    """
    In order to use autocomplete fields for permissions, they need to have an admin view.

    However we don't want permissions to be editable or listed in the index.
    """
    search_fields = ('name', 'codename', 'content_type__app_label', 'content_type__model')

    def has_module_permission(self, *args, **kwargs):
        return False

    def has_view_permission(self, *args, **kwargs):
        return True

    def has_add_permission(self, *args, **kwargs):
        return False

    def has_change_permission(self, *args, **kwargs):
        return False

    def has_delete_permission(self, *args, **kwargs):
        return False


class RoleObjectPermissionInline(admin.StackedInline):
    class Media:
        js = ('admin/js/jquery.init.js', 'admin/js/collapsible_inlines.js', )

    model = RoleObjectPermission
    extra = 0
    raw_id_fields = ('permission', )

    def formfield_for_dbfield(self, db_field, request, **kwargs):
        if db_field.name == 'content_type':
            kwargs['widget'] = AdminGfkContentTypeWidget
        if db_field.name == 'object_pk':
            kwargs['widget'] = AdminGfkObjectIdWidget(self.admin_site)
        return super().formfield_for_dbfield(db_field, request, **kwargs)


@admin.register(Role)
class RoleAdmin(admin.ModelAdmin):
    list_display = ('full_name', 'description', 'hidden', 'position')
    list_editable = ('position', )
    list_filter = (
        'service__category',
        ('service', admin.RelatedOnlyFieldListFilter),
        'name',
    )
    search_fields = (
        'service__category__long_name',
        'service__name',
        'name',
        'description',
    )
    inlines = (RoleObjectPermissionInline, BehaviourInline)
    exclude = ('behaviours', )
    autocomplete_fields = ('service', )

    def full_name(self, obj):
        return str(obj)
    full_name.short_description = 'Name'

    def has_module_permission(self, request):
        # Prevent this admin showing up on the index page
        return False


@admin.register(JoinJISCMailListBehaviour)
class JoinJISCMailListBehaviourAdmin(PolymorphicChildModelAdmin):
    base_model = JoinJISCMailListBehaviour


@admin.register(LdapTagBehaviour)
class LdapTagBehaviourAdmin(PolymorphicChildModelAdmin):
    base_model = LdapTagBehaviour


@admin.register(LdapGroupBehaviour)
class LdapGroupBehaviourAdmin(PolymorphicChildModelAdmin):
    base_model = LdapGroupBehaviour
    form = LdapGroupBehaviourAdminForm


@admin.register(Behaviour)
class BehaviourAdmin(PolymorphicParentModelAdmin):
    base_model = Behaviour
    child_models = (
        LdapTagBehaviour,
        LdapGroupBehaviour,
        JoinJISCMailListBehaviour
    )
    polymorphic_list = True

    list_display = ('behaviour_as_string', )
    list_filter = (PolymorphicChildModelFilter, )

    def behaviour_as_string(self, obj):
        return str(obj)
    behaviour_as_string.short_description = 'Behaviour'

    def has_module_permission(self, request):
        # Prevent this admin showing up on the index page
        return False


class _ServiceFilter(admin.SimpleListFilter):
    title = 'Service'
    parameter_name = 'service_id'

    def lookups(self, request, model_admin):
        # Fetch the services and the categories at once
        services = Service.objects.all().select_related('category')
        return tuple((s.pk, str(s)) for s in services)

    def queryset(self, request, queryset):
        if self.value():
            return queryset.filter(role__service__pk = self.value())


class _ExpiredListFilter(admin.SimpleListFilter):
    title = 'Expired'
    parameter_name = 'expired'

    def lookups(self, request, model_admin):
        return (('1', 'Yes'), ('0', 'No'))

    def queryset(self, request, queryset):
        if self.value() == '1':
            return queryset.filter(expires__lt = date.today())
        elif self.value() == '0':
            return queryset.filter(expires__gte = date.today())


class _ActiveListFilter(admin.SimpleListFilter):
    title = 'Active'
    parameter_name = 'active'

    def lookups(self, request, model_admin):
        return (('1', 'Active only'), )

    def queryset(self, request, queryset):
        if self.value():
            return queryset.filter_active()


class GrantInline(admin.TabularInline):
    model = Grant
    fields = ('active', 'revoked', 'expired', 'expires')
    readonly_fields = fields[:-1]
    max_num = 0
    can_delete = False
    show_change_link = True


class RequestInline(admin.TabularInline):
    model = Request
    fields = ('active', 'state')
    readonly_fields = fields[:-1]
    max_num = 0
    can_delete = False
    show_change_link = True


@admin.register(Access)
class AccessAdmin(admin.ModelAdmin):
    inlines = (GrantInline, RequestInline)
    list_display = ('role', 'user')
    search_fields = ('role', 'user')


@admin.register(Grant)
class GrantAdmin(HasMetadataModelAdmin):
    list_display = ('access', 'active',
                    'revoked', 'expired', 'expires', 'granted_at')
    list_filter = (
        _ServiceFilter,
        'access__role__name',
        ('access__user', admin.RelatedOnlyFieldListFilter),
        _ActiveListFilter,
        'revoked',
        _ExpiredListFilter
    )
    # This is expensive and unnecessary
    show_full_result_count = False
    search_fields = (
        'access__role__service__name',
        'access__role__name',
        'access__user__username',
        'access__user__email',
        'access__user__last_name'
    )
    actions = ('synchronise_service_access', 'send_expiry_notifications')
    list_select_related = (
        'access__role',
        'access__role__service',
        'access__role__service__category',
        'access__user',
    )
    # Allow "Save as new" for quick duplication of grants
    save_as = True

    change_form_template = "admin/jasmin_services/grant/change_form.html"

    fields = ('access', 'granted_by', 'next_grant',
              'expires', 'revoked', 'user_reason', 'internal_reason')
    autocomplete_fields = ('access', 'next_grant')

    def get_queryset(self, request):
        # Annotate with information about active status
        return super().get_queryset(request).annotate_active()

    def synchronise_service_access(self, request, queryset):
        """
        Admin action that synchronises actual service access with the selected grants.
        """
        synchronise_service_access(queryset)
    synchronise_service_access.short_description = 'Synchronise service access'

    def send_expiry_notifications(self, request, queryset):
        """
        Admin action that sends expiry notifications, where required, for the selected grants.
        """
        send_expiry_notifications(queryset)
    send_expiry_notifications.short_description = 'Send expiry notifications'

    def active(self, obj):
        """
        Returns ``True`` if the given grant is the active grant for the
        service/role/user combination.
        """
        return obj.active
    active.boolean = True

    def expired(self, obj):
        """
        Returns ``True`` if the given grant has expired, ``False`` otherwise.
        """
        return obj.expired
    expired.boolean = True

    def get_referring_request(self, request):
        """
        Tries to get the request which referred the user to the grant page.
        """
        # If the request is not a GET request, don't bother
        if request.method != 'GET':
            return None
        referrer = request.META.get('HTTP_REFERER')
        if not referrer:
            return None
        req_change_url_name = '{}_{}_change'.format(
            Request._meta.app_label, Request._meta.model_name
        )
        try:
            match = resolve(urlparse(referrer).path)
            if match.url_name == req_change_url_name:
                return Request.objects.get(pk = match.args[0])
        except (ValueError, Resolver404, Request.DoesNotExist):
            # These are expected errors
            return None

    def get_changeform_initial_data(self, request):
        initial = super().get_changeform_initial_data(request)
        initial['granted_by'] = request.user.username
        # If there is data from a referring request to populate, do that
        referring = self.get_referring_request(request)
        if referring:
            initial.update(role = referring.role, user = referring.user)
        return initial

    def add_view(self, request, form_url = '', extra_context = None):
        # When adding a grant, add the ID of the referring request to the context if present
        if request.method == 'GET':
            referring = self.get_referring_request(request)
            if referring:
                extra_context = extra_context or {}
                extra_context.update(from_request = referring.pk)
        elif "_from_request" in request.POST:
            extra_context = extra_context or {}
            extra_context.update(from_request = request.POST["_from_request"])
        return super().add_view(request, form_url, extra_context)

    def get_metadata_form_class(self, request, obj = None):
        if not obj:
            return None
        try:
            return obj.access.role.metadata_form_class
        except Role.DoesNotExist:
            return None

    def get_metadata_form_initial_data(self, request, obj):
        """
        Gets the initial data for the metadata form. By default, this just
        returns the metadata currently attached to the object.
        """
        if obj.pk:
            return super().get_metadata_form_initial_data(request, obj)
        # If the object has not been saved, try to get initial metadata from a
        # referring request
        if "_from_request" in request.POST:
            referring = Request.objects \
                .filter(pk = request.POST["_from_request"]) \
                .first()
        else:
            referring = self.get_referring_request(request)
        if referring:
            ctype = ContentType.objects.get_for_model(referring)
            metadata = Metadatum.objects.filter(
                content_type = ctype,
                object_id = referring.pk
            )
            return { d.key : d.value for d in metadata.all() }
        return super().get_metadata_form_initial_data(request, obj)


class _StateListFilter(admin.SimpleListFilter):
    title = 'State'
    parameter_name = 'state'

    def lookups(self, request, model_admin):
        return RequestState.choices()

    def queryset(self, request, queryset):
        value = self.value()
        if value in RequestState.all():
            return queryset.filter(state = value)


@admin.register(Request)
class RequestAdmin(HasMetadataModelAdmin):
    list_display = ('role_link', 'access', 'active', 'state_html', 'next_request', 'previous_grant', 'requested_at')
    list_filter = (
        _ServiceFilter,
        'access__role__name',
        ('access__user', admin.RelatedOnlyFieldListFilter),
        _ActiveListFilter,
        _StateListFilter
    )
    # This is expensive and unnecessary
    show_full_result_count = False
    search_fields = (
        'access__role__service__name',
        'access__role__name',
        'access__user__username',
        'access__user__email',
        'access__user__last_name'
    )
    fields = (
        'access',
        'requested_by',
        'requested_at',
        'state',
<<<<<<< HEAD
        'resulting_grant',
        'next_request', 
        'previous_grant', 
=======
        'incomplete',
        'grant',
>>>>>>> b02d3744
        'user_reason',
        'internal_reason'
    )
    actions = ('remind_pending', )
    autocomplete_fields = ('access',)
    raw_id_fields = ('resulting_grant', )
    readonly_fields = ('requested_at', )

    def get_queryset(self, request):
        # Annotate with information about active status
        return super().get_queryset(request).annotate_active()

    def remind_pending(self, request, queryset):
        """
        Admin action that sends reminders for requests that have been pending for
        too long.
        """
        remind_pending(queryset)
    remind_pending.short_description = 'Send pending reminders'

    def role_link(self, obj):
        if obj.active and obj.state == RequestState.PENDING:
            url = reverse('admin:jasmin_services_request_decide',
                          args = (quote(obj.pk), ),
                          current_app=self.admin_site.name)
        else:
            url = reverse('admin:jasmin_services_request_change',
                          args = (quote(obj.pk), ),
                          current_app=self.admin_site.name)
        return mark_safe('<a href="{}">{}</a>'.format(url, obj.access.role))
    role_link.short_description = 'Service'

    def state_html(self, obj):
        if obj.state == RequestState.PENDING:
            return 'PENDING'
        elif obj.state == RequestState.APPROVED:
            return mark_safe('<span style="color: #00b300;">APPROVED</span>')
        elif obj.incomplete:
            return mark_safe(
                '<span style="color: #e67a00; font-weight: bold;">INCOMPLETE</span>'
            )
        else:
            return mark_safe(
                '<span style="color: #e60000; font-weight: bold;">REJECTED</span>'
            )
    state_html.short_description = 'State'

    def active(self, obj):
        """
        Returns ``True`` if the given request is the active request for the
        service/role/user combination.
        """
        return obj.active
    active.boolean = True

    def get_metadata_form_class(self, request, obj = None):
        if not obj:
            return None
        try:
            return obj.access.role.metadata_form_class
        except Role.DoesNotExist:
            return None

    def get_changeform_initial_data(self, request):
        initial = super().get_changeform_initial_data(request)
        initial['requested_by'] = request.user.username
        return initial

    def get_urls(self):
        return [
            url(
                r'^(.+)/decide/$',
                self.admin_site.admin_view(self.decide_request),
                name = 'jasmin_services_request_decide'
            ),
        ] + super().get_urls()

    def decide_request(self, request, pk):
        if not self.has_change_permission(request):
            raise PermissionDenied
        # Try to find the specified request amongst the pending, active requests
        try:
            pending = Request.objects  \
                .filter(state = RequestState.PENDING)  \
                .filter_active()  \
                .get(pk = pk)
        except Request.DoesNotExist:
            raise http.Http404(f"Request with primary key {pk} does not exist")
        # Process the form if this is a POST request, otherwise just set it up
        if request.method == 'POST':
            form = AdminDecisionForm(pending, request.user, data = request.POST)
            if form.is_valid():
                form.save()
                self.message_user(
                    request,
                    'Decision made on request',
                    messages.SUCCESS
                )
                return redirect(
                    '{}:jasmin_services_request_changelist'.format(
                        self.admin_site.name
                    )
                )
        else:
            form = AdminDecisionForm(pending, request.user)
        # If the user requesting access has an active grant, find it
        previous_grant = pending.previous_grant

        grants = Grant.objects \
            .filter(access = pending.access)  \
            .filter_active()

        # Find all the rejected requests for this request chain.
        rejected = Request.objects.filter(
            access = pending.access,
            state = RequestState.REJECTED,
            previous_grant = pending.previous_grant
        ).order_by('requested_at')

        context = {
            'title': 'Decide Service Request',
            'form': form,
            'is_popup': (IS_POPUP_VAR in request.POST or
                         IS_POPUP_VAR in request.GET),
            'add': True,
            'change': False,
            'has_delete_permission': False,
            'has_change_permission': True,
            'has_absolute_url': False,
            'opts': self.model._meta,
            'original': pending,
            'save_as': False,
            'show_save': True,
            'media': self.media + form.media,
            'rejected': rejected,
            'previous_grant': previous_grant,
            'grants': grants,
        }
        context.update(self.admin_site.each_context(request))
        request.current_app = self.admin_site.name
        return render(
            request,
            'admin/jasmin_services/request/decide.html',
            context
        )<|MERGE_RESOLUTION|>--- conflicted
+++ resolved
@@ -615,14 +615,10 @@
         'requested_by',
         'requested_at',
         'state',
-<<<<<<< HEAD
         'resulting_grant',
         'next_request', 
         'previous_grant', 
-=======
         'incomplete',
-        'grant',
->>>>>>> b02d3744
         'user_reason',
         'internal_reason'
     )
