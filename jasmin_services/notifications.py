"""
This module contains signals used by the JASMIN account app.
"""

__author__ = "Matt Pryor"
__copyright__ = "Copyright 2015 UK Science and Technology Facilities Council"

import os
import re
import logging

import requests
from datetime import date
from dateutil.relativedelta import relativedelta


from django.conf import settings
from django.db.models import signals
from django.dispatch import receiver
from django.urls import reverse
from django.contrib.auth import get_user_model
from django.utils import timezone

from jasmin_notifications.models import (
    NotificationLevel,
    NotificationType,
    Notification
)

from .models import Grant, Request, RequestState


_log = logging.getLogger(__name__)


def register_notifications(app_config, verbosity = 2, interactive = True, **kwargs):
    """
    ``post_migrate`` signal handler that registers notification types for this app.
    """
    NotificationType.create(
        name = 'request_confirm',
        level = NotificationLevel.INFO,
        display = False,
    )
    NotificationType.create(
        name = 'request_pending',
        level = NotificationLevel.ATTENTION,
        # Because this was previously set to False, we need to explicitly set
        # it to True to force an update
        display = True
    )
    NotificationType.create(
        name = 'request_rejected',
        level = NotificationLevel.ERROR,
    )
    NotificationType.create(
        name = 'request_incomplete',
        level = NotificationLevel.ERROR,
    )
    NotificationType.create(
        name = 'grant_created',
        level = NotificationLevel.SUCCESS,
    )
    NotificationType.create(
        name = 'grant_expiring',
        level = NotificationLevel.WARNING,
    )
    NotificationType.create(
        name = 'grant_expired',
        level = NotificationLevel.ERROR,
    )
    NotificationType.create(
        name = 'grant_revoked',
        level = NotificationLevel.ERROR,
    )
    NotificationType.create(
        name = 'manual_intervention_required',
        level = NotificationLevel.WARNING,
        display = False
    )


@receiver(signals.post_save, sender = Request)
def confirm_request(sender, instance, created, **kwargs):
    """
    Notifies the user that their request was received.
    """
    if created and instance.active and instance.state == RequestState.PENDING:
        instance.access.user.notify(
            'request_confirm',
            instance,
            reverse('jasmin_services:service_details', kwargs = {
                'category' : instance.access.role.service.category.name,
                'service' : instance.access.role.service.name,
            })
        )


def notify_approvers(instance):
    """
    Notifies potential approvers for a request to poke them into action.
    """
    if instance.active and instance.state == RequestState.PENDING:
        approvers = instance.access.role.approvers.exclude(pk = instance.access.user.pk)
        # If the role has some approvers, notify them
        if approvers:
            link = reverse(
                'jasmin_services:request_decide',
                kwargs = { 'pk' : instance.pk }
            )
            for approver in approvers:
                approver.notify('request_pending', instance, link)
        else:
            # If there are no approvers, post a message to Slack
            link = settings.BASE_URL + reverse(
                'admin:jasmin_services_request_decide',
                args = (instance.pk, )
            )
            requests.post(
                settings.SLACK_WEBHOOK,
                json = {
                    'username' : os.uname()[1],
                    'attachments' : [
                        {
                            'color' : 'warning',
                            'title' : 'Submitted request requires attention',
                            'mrkdwn_in' : ['text'],
                            'text' : f"Role has no active approvers: "
                                     f"<{link}|Review request>",
                        }
                    ],
                }
            )


@receiver(signals.post_save, sender = Request)
def notify_approvers_created(sender, instance, created, **kwargs):
    """
    Notifies potential approvers to poke them into action.
    """
    if created:
        notify_approvers(instance)


@receiver(signals.post_save, sender = Request)
def request_decided(sender, instance, created, **kwargs):
    """
    When a request is decided, clear any request_pending notifications associated with it.
    """
    if instance.state in [RequestState.APPROVED, RequestState.REJECTED]:
        Notification.objects.filter_target(instance).update(followed_at = timezone.now())


@receiver(signals.post_save, sender = Request)
def request_rejected(sender, instance, created, **kwargs):
    """
    Notifies the user when their request has been decided.
    """
    if instance.active and instance.state == RequestState.REJECTED:
        # Only send the notification once
<<<<<<< HEAD
        instance.access.user.notify_if_not_exists(
            'request_rejected',
=======
        template = 'request_incomplete' if instance.incomplete else 'request_rejected'

        instance.user.notify_if_not_exists(
            template,
>>>>>>> b02d3744
            instance,
            reverse('jasmin_services:service_details', kwargs = {
                'category' : instance.access.role.service.category.name,
                'service' : instance.access.role.service.name,
            })
        )


@receiver(signals.post_save, sender = Grant)
def grant_created(sender, instance, created, **kwargs):
    """
    Notifies the user when a grant is created.
    """
<<<<<<< HEAD
    if created and instance.active:
        instance.access.user.notify(
=======
    if created and instance.active and not re.match(r'train\d{3}', instance.user.username):
        instance.user.notify(
>>>>>>> b02d3744
            'grant_created',
            instance,
            reverse('jasmin_services:service_details', kwargs = {
                'category' : instance.access.role.service.category.name,
                'service' : instance.access.role.service.name,
            })
        )


@receiver(signals.post_save, sender = Grant)
def grant_revoked(sender, instance, created, **kwargs):
    """
    Notifies the user when a grant is revoked. Also ensures that access is revoked.
    """
    if instance.active and instance.revoked and not re.match(r'train\d{3}', instance.user.username):
        # Only send the notification once
        instance.access.user.notify_if_not_exists(
            'grant_revoked',
            instance,
            reverse('jasmin_services:service_details', kwargs = {
                'category' : instance.access.role.service.category.name,
                'service' : instance.access.role.service.name,
            })
        )


@receiver(signals.post_save, sender = Grant)
def grant_sync_access(sender, instance, created, **kwargs):
    """
    Synchronises access whenever a grant is saved, if the grant is active.
    """
    if instance.active:
        if instance.revoked or instance.expired:
            instance.access.role.disable(instance.access.user)
        else:
            instance.access.role.enable(instance.access.user)


@receiver(signals.post_save, sender = get_user_model())
def account_suspended(sender, instance, created, **kwargs):
    """
    When a user account is suspended, revoke all the active grants and reject all
    the pending requests for that user.
    """
    if not instance.is_active:
        for grant in Grant.objects.filter(user = instance, revoked = False)  \
                                  .filter_active():
            grant.revoked = True
            grant.user_reason = 'Account was suspended'
            grant.save()
        for req in Request.objects.filter(user = instance, \
                                          state = RequestState.PENDING):
            req.state = RequestState.REJECTED
            req.user_reason = 'Account was suspended'
            req.save()


@receiver(signals.post_save, sender = get_user_model())
def account_reactivated(sender, instance, created, **kwargs):
    """
    When a user account is reactivated, re-instate all the active grants and all
    the pending requests for that user.
    """
    if instance.is_active:
        for grant in Grant.objects.filter(user = instance, \
                                          revoked = True, \
                                          user_reason = 'Account was suspended', \
                                         ).filter_active():
            # Re-instate revoked grants if not expired else create new grant with 
            # one month till expiry.
            if grant.expires > date.today():
                grant.user_reason = ''
                grant.revoked = False
                grant.save()
            else:
                Grant.objects.create(
                    user=instance,
                    role=grant.role,
                    granted_by=grant.granted_by,
                    expires=date.today() + relativedelta(months=1)
                )
        for req in Request.objects.filter(user = instance, \
                                          state = RequestState.REJECTED, \
                                          user_reason = 'Account was suspended'):
            req.user_reason = ''
            req.state = RequestState.PENDING
            req.save()<|MERGE_RESOLUTION|>--- conflicted
+++ resolved
@@ -158,15 +158,10 @@
     """
     if instance.active and instance.state == RequestState.REJECTED:
         # Only send the notification once
-<<<<<<< HEAD
+        template = 'request_incomplete' if instance.incomplete else 'request_rejected'
+
         instance.access.user.notify_if_not_exists(
-            'request_rejected',
-=======
-        template = 'request_incomplete' if instance.incomplete else 'request_rejected'
-
-        instance.user.notify_if_not_exists(
             template,
->>>>>>> b02d3744
             instance,
             reverse('jasmin_services:service_details', kwargs = {
                 'category' : instance.access.role.service.category.name,
@@ -180,13 +175,8 @@
     """
     Notifies the user when a grant is created.
     """
-<<<<<<< HEAD
-    if created and instance.active:
+    if created and instance.active and not re.match(r'train\d{3}', instance.user.username):
         instance.access.user.notify(
-=======
-    if created and instance.active and not re.match(r'train\d{3}', instance.user.username):
-        instance.user.notify(
->>>>>>> b02d3744
             'grant_created',
             instance,
             reverse('jasmin_services:service_details', kwargs = {
@@ -232,12 +222,12 @@
     the pending requests for that user.
     """
     if not instance.is_active:
-        for grant in Grant.objects.filter(user = instance, revoked = False)  \
+        for grant in Grant.objects.filter(access__user = instance, revoked = False)  \
                                   .filter_active():
             grant.revoked = True
             grant.user_reason = 'Account was suspended'
             grant.save()
-        for req in Request.objects.filter(user = instance, \
+        for req in Request.objects.filter(access__user = instance, \
                                           state = RequestState.PENDING):
             req.state = RequestState.REJECTED
             req.user_reason = 'Account was suspended'
@@ -251,7 +241,7 @@
     the pending requests for that user.
     """
     if instance.is_active:
-        for grant in Grant.objects.filter(user = instance, \
+        for grant in Grant.objects.filter(access__user = instance, \
                                           revoked = True, \
                                           user_reason = 'Account was suspended', \
                                          ).filter_active():
@@ -263,12 +253,12 @@
                 grant.save()
             else:
                 Grant.objects.create(
-                    user=instance,
+                    access__user=instance,
                     role=grant.role,
                     granted_by=grant.granted_by,
                     expires=date.today() + relativedelta(months=1)
                 )
-        for req in Request.objects.filter(user = instance, \
+        for req in Request.objects.filter(access__user = instance, \
                                           state = RequestState.REJECTED, \
                                           user_reason = 'Account was suspended'):
             req.user_reason = ''
