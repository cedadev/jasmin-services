--- conflicted
+++ resolved
@@ -158,15 +158,10 @@
     """
     if instance.active and instance.state == RequestState.REJECTED:
         # Only send the notification once
-<<<<<<< HEAD
+        template = 'request_incomplete' if instance.incomplete else 'request_rejected'
+
         instance.access.user.notify_if_not_exists(
-            'request_rejected',
-=======
-        template = 'request_incomplete' if instance.incomplete else 'request_rejected'
-
-        instance.user.notify_if_not_exists(
             template,
->>>>>>> a86206ae
             instance,
             reverse('jasmin_services:service_details', kwargs = {
                 'category' : instance.access.role.service.category.name,
@@ -180,13 +175,8 @@
     """
     Notifies the user when a grant is created.
     """
-<<<<<<< HEAD
-    if created and instance.active:
+    if created and instance.active and not re.match(r'train\d{3}', instance.user.username):
         instance.access.user.notify(
-=======
-    if created and instance.active and not re.match(r'train\d{3}', instance.user.username):
-        instance.user.notify(
->>>>>>> a86206ae
             'grant_created',
             instance,
             reverse('jasmin_services:service_details', kwargs = {
