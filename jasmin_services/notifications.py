--- conflicted
+++ resolved
@@ -10,12 +10,9 @@
 import logging
 
 import requests
-<<<<<<< HEAD
 from datetime import date
 from dateutil.relativedelta import relativedelta
-=======
-import re
->>>>>>> e38d77c1
+
 
 from django.conf import settings
 from django.db.models import signals
