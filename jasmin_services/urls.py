"""
URL configuration for the JASMIN services app.
"""

__author__ = "Matt Pryor"
__copyright__ = "Copyright 2015 UK Science and Technology Facilities Council"

from django.urls import include, path
from django.views.generic.base import RedirectView

from . import views

app_name = 'jasmin_services'
urlpatterns = [
    # The root pattern redirects to my_services
    path('',
        RedirectView.as_view(pattern_name = 'jasmin_services:my_services'),
        name = 'service_root'),
    path('reverse_dns_check/',
        views.reverse_dns_check,
        name = 'reverse_dns_check'),
<<<<<<< HEAD
    url(r'^my_services/$', views.my_services, name = 'my_services'),
    url(r'^(?P<category>[\w-]+)/$', views.service_list, name = 'service_list'),
    url(r'^(?P<category>[\w-]+)/(?P<service>[\w-]+)/', include([
        url(r'^$', views.service_details, name = 'service_details'),
        url(r'^requests/$', views.service_requests, name = 'service_requests'),
        url(r'^users/$', views.service_users, name = 'service_users'),
        url(r'^message/$', views.service_message, name = 'service_message'),
        url(r'^grant/$', views.grant_role, name = 'grant_role'),
=======
    path('my_services/', views.my_services, name = 'my_services'),
    path('<slug:category>/', views.service_list, name = 'service_list'),
    path('<slug:category>/<slug:service>/', include([
        path('', views.service_details, name = 'service_details'),
        path('requests/', views.service_requests, name = 'service_requests'),
        path('users/', views.service_users, name = 'service_users'),
        path('message/', views.service_message, name = 'service_message'),
>>>>>>> 54241f9a
    ])),
    path('<slug:category>/<slug:service>/apply/<slug:role>/',
        views.role_apply,
        name = 'role_apply'),
    path('<slug:category>/<slug:service>/apply/<slug:role>/<int:bool_grant>/<int:previous>/',
        views.role_apply,
        name = 'role_apply'),
    path('request/<int:pk>/decide/',
        views.request_decide,
        name = 'request_decide'),
]<|MERGE_RESOLUTION|>--- conflicted
+++ resolved
@@ -19,16 +19,6 @@
     path('reverse_dns_check/',
         views.reverse_dns_check,
         name = 'reverse_dns_check'),
-<<<<<<< HEAD
-    url(r'^my_services/$', views.my_services, name = 'my_services'),
-    url(r'^(?P<category>[\w-]+)/$', views.service_list, name = 'service_list'),
-    url(r'^(?P<category>[\w-]+)/(?P<service>[\w-]+)/', include([
-        url(r'^$', views.service_details, name = 'service_details'),
-        url(r'^requests/$', views.service_requests, name = 'service_requests'),
-        url(r'^users/$', views.service_users, name = 'service_users'),
-        url(r'^message/$', views.service_message, name = 'service_message'),
-        url(r'^grant/$', views.grant_role, name = 'grant_role'),
-=======
     path('my_services/', views.my_services, name = 'my_services'),
     path('<slug:category>/', views.service_list, name = 'service_list'),
     path('<slug:category>/<slug:service>/', include([
@@ -36,7 +26,7 @@
         path('requests/', views.service_requests, name = 'service_requests'),
         path('users/', views.service_users, name = 'service_users'),
         path('message/', views.service_message, name = 'service_message'),
->>>>>>> 54241f9a
+        path('grant/', views.grant_role, name = 'grant_role'),
     ])),
     path('<slug:category>/<slug:service>/apply/<slug:role>/',
         views.role_apply,
