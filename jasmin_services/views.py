--- conflicted
+++ resolved
@@ -30,13 +30,8 @@
 
 from django.contrib.auth.decorators import login_required
 
-<<<<<<< HEAD
-from .models import Grant, Request, RequestState, Category, Service, Role
+from .models import Access, Grant, Request, RequestState, Category, Service, Role, Group
 from .forms import DecisionForm, GrantReviewForm, message_form_factory
-=======
-from .models import Access, Grant, Request, RequestState, Category, Service, Role, Group
-from .forms import DecisionForm, message_form_factory
->>>>>>> 54241f9a
 
 
 _log = logging.getLogger(__name__)
