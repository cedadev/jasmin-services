--- conflicted
+++ resolved
@@ -30,11 +30,7 @@
 
 from django.contrib.auth.decorators import login_required
 
-<<<<<<< HEAD
-from .models import Access, Grant, Request, RequestState, Category, Service, Role
-=======
 from .models import Access, Grant, Request, RequestState, Category, Service, Role, Group
->>>>>>> d4f930cb
 from .forms import DecisionForm, message_form_factory
 
 
@@ -447,8 +443,6 @@
                 "You have already have an active request for the specified grant"
             )
             return redirect_to_service(service)
-<<<<<<< HEAD
-=======
 
     # ONLY FOR CEDA SERVICES: has an active request for this chain it must be rejected
     licence_url = None
@@ -461,7 +455,6 @@
             )
             json_response = response.json()
             licence_url = json_response['licence']
->>>>>>> d4f930cb
  
     # Otherwise, attempt to do something
     form_class = role.metadata_form_class
