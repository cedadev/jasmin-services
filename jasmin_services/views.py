--- conflicted
+++ resolved
@@ -86,41 +86,18 @@
         .values_list('name', 'long_name')
 
     # Get the services in this category that are visible to the user
-<<<<<<< HEAD
-    services = category.services  \
-        .annotate(
-            has_grant = Exists(
-                Grant.objects.filter(
-                    access__role__service = OuterRef('pk'),
-                    access__user = request.user
-                )
-            ),
-            has_request = Exists(
-                Request.objects.filter(
-                    access__role__service = OuterRef('pk'),
-                    access__user = request.user
-                )
-            )
-        )  \
-        .filter(
-            Q(hidden = False) |
-            Q(has_grant = True) |
-            Q(has_request = True)
-        )
-=======
     # Split into two to make the database query less complex and more efficient.
     request_services = category.services.annotate(
         has_request=Exists(
-            Request.objects.filter(role__service=OuterRef("pk"), user=request.user)
+            Request.objects.filter(access__role__service=OuterRef("pk"), user=request.user)
         ),
     ).filter(Q(hidden=False) | Q(has_request=True))
     grant_services = category.services.annotate(
         has_grant=Exists(
-            Grant.objects.filter(role__service=OuterRef("pk"), user=request.user)
+            Grant.objects.filter(access__role__service=OuterRef("pk"), user=request.user)
         ),
     ).filter(Q(hidden=False) | Q(has_grant=True))
 
->>>>>>> 2c20f927
     # If there is a search term, factor that in
     query = request.GET.get('query', '')
     if query:
