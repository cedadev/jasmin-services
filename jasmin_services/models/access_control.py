--- conflicted
+++ resolved
@@ -367,11 +367,7 @@
     )
 
     def __str__(self):
-<<<<<<< HEAD
-        return '{} : {}'.format(self.access, self.state)
-=======
-        return '{} : {} : {}'.format(self.role, self.user, 'INCOMPETE' if self.incomplete else self.state)
->>>>>>> b02d3744
+        return '{} : {}'.format(self.access, 'INCOMPETE' if self.incomplete else self.state)
 
     @property
     def active(self):
