--- conflicted
+++ resolved
@@ -11,11 +11,8 @@
 from django.contrib.contenttypes.models import ContentType
 from django.core.exceptions import ObjectDoesNotExist, ValidationError
 from django.db import models
-<<<<<<< HEAD
 from django.db.models import Q
-=======
-
->>>>>>> 9dec01f7
+
 from jasmin_metadata.models import Form
 
 from .behaviours import Behaviour
